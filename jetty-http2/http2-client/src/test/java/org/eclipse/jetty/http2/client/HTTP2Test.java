//
//  ========================================================================
//  Copyright (c) 1995-2018 Mort Bay Consulting Pty. Ltd.
//  ------------------------------------------------------------------------
//  All rights reserved. This program and the accompanying materials
//  are made available under the terms of the Eclipse Public License v1.0
//  and Apache License v2.0 which accompanies this distribution.
//
//      The Eclipse Public License is available at
//      http://www.eclipse.org/legal/epl-v10.html
//
//      The Apache License v2.0 is available at
//      http://www.opensource.org/licenses/apache2.0.php
//
//  You may elect to redistribute this code under either of these licenses.
//  ========================================================================
//

package org.eclipse.jetty.http2.client;

import static org.junit.jupiter.api.Assertions.assertEquals;
import static org.junit.jupiter.api.Assertions.assertFalse;
import static org.junit.jupiter.api.Assertions.assertTrue;

import java.io.IOException;
import java.nio.ByteBuffer;
import java.nio.channels.WritePendingException;
import java.nio.charset.StandardCharsets;
import java.util.HashMap;
import java.util.Map;
import java.util.Random;
import java.util.concurrent.CountDownLatch;
import java.util.concurrent.TimeUnit;

import javax.servlet.ServletException;
import javax.servlet.http.HttpServlet;
import javax.servlet.http.HttpServletRequest;
import javax.servlet.http.HttpServletResponse;

import org.eclipse.jetty.http.HostPortHttpField;
import org.eclipse.jetty.http.HttpFields;
import org.eclipse.jetty.http.HttpScheme;
import org.eclipse.jetty.http.HttpStatus;
import org.eclipse.jetty.http.HttpVersion;
import org.eclipse.jetty.http.MetaData;
import org.eclipse.jetty.http2.ErrorCode;
import org.eclipse.jetty.http2.api.Session;
import org.eclipse.jetty.http2.api.Stream;
import org.eclipse.jetty.http2.api.server.ServerSessionListener;
import org.eclipse.jetty.http2.frames.DataFrame;
import org.eclipse.jetty.http2.frames.GoAwayFrame;
import org.eclipse.jetty.http2.frames.HeadersFrame;
import org.eclipse.jetty.http2.frames.PingFrame;
import org.eclipse.jetty.http2.frames.PriorityFrame;
import org.eclipse.jetty.http2.frames.PushPromiseFrame;
import org.eclipse.jetty.http2.frames.ResetFrame;
import org.eclipse.jetty.http2.frames.SettingsFrame;
import org.eclipse.jetty.http2.frames.WindowUpdateFrame;
import org.eclipse.jetty.http2.parser.ServerParser;
import org.eclipse.jetty.http2.server.RawHTTP2ServerConnectionFactory;
import org.eclipse.jetty.server.Connector;
import org.eclipse.jetty.server.HttpConfiguration;
import org.eclipse.jetty.util.BufferUtil;
import org.eclipse.jetty.util.Callback;
import org.eclipse.jetty.util.FuturePromise;
import org.eclipse.jetty.util.Jetty;
import org.eclipse.jetty.util.Promise;

import org.junit.jupiter.api.Test;

public class HTTP2Test extends AbstractTest
{
    @Test
    public void testRequestNoContentResponseNoContent() throws Exception
    {
        start(new EmptyHttpServlet());

        Session session = newClient(new Session.Listener.Adapter());

        HttpFields fields = new HttpFields();
        MetaData.Request metaData = newRequest("GET", fields);
        HeadersFrame frame = new HeadersFrame(metaData, null, true);
        final CountDownLatch latch = new CountDownLatch(1);
        session.newStream(frame, new Promise.Adapter<>(), new Stream.Listener.Adapter()
        {
            @Override
            public void onHeaders(Stream stream, HeadersFrame frame)
            {
                assertTrue(stream.getId() > 0);

                assertTrue(frame.isEndStream());
                assertEquals(stream.getId(), frame.getStreamId());
                assertTrue(frame.getMetaData().isResponse());
                MetaData.Response response = (MetaData.Response)frame.getMetaData();
                assertEquals(200, response.getStatus());

                latch.countDown();
            }
        });

        assertTrue(latch.await(5, TimeUnit.SECONDS));
    }

    @Test
    public void testRequestNoContentResponseEmptyContent() throws Exception
    {
        start(new ServerSessionListener.Adapter()
        {
            @Override
            public Stream.Listener onNewStream(Stream stream, HeadersFrame frame)
            {
                MetaData.Response response = new MetaData.Response(HttpVersion.HTTP_2, HttpStatus.OK_200, new HttpFields());
                stream.headers(new HeadersFrame(stream.getId(), response, null, false), new Callback()
                {
                    @Override
                    public void succeeded()
                    {
                        stream.data(new DataFrame(stream.getId(), BufferUtil.EMPTY_BUFFER, true), NOOP);
                    }
                });
                return null;
            }
        });

        Session session = newClient(new Session.Listener.Adapter());

        HttpFields fields = new HttpFields();
        MetaData.Request metaData = newRequest("GET", fields);
        HeadersFrame frame = new HeadersFrame(metaData, null, true);
        final CountDownLatch latch = new CountDownLatch(1);
        session.newStream(frame, new Promise.Adapter<>(), new Stream.Listener.Adapter()
        {
            @Override
            public void onHeaders(Stream stream, HeadersFrame frame)
            {
                assertFalse(frame.isEndStream());
                assertEquals(stream.getId(), frame.getStreamId());
                MetaData.Response response = (MetaData.Response)frame.getMetaData();
                assertEquals(200, response.getStatus());
            }

            @Override
            public void onData(Stream stream, DataFrame frame, Callback callback)
            {
                assertTrue(frame.isEndStream());
                callback.succeeded();
                latch.countDown();
            }
        });

        assertTrue(latch.await(5, TimeUnit.SECONDS));
    }

    @Test
    public void testRequestNoContentResponseContent() throws Exception
    {
        final byte[] content = "Hello World!".getBytes(StandardCharsets.UTF_8);
        start(new HttpServlet()
        {
            @Override
            protected void service(HttpServletRequest req, HttpServletResponse resp) throws ServletException, IOException
            {
                resp.getOutputStream().write(content);
            }
        });

        Session session = newClient(new Session.Listener.Adapter());

        HttpFields fields = new HttpFields();
        MetaData.Request metaData = newRequest("GET", fields);
        HeadersFrame frame = new HeadersFrame(metaData, null, true);
        final CountDownLatch latch = new CountDownLatch(2);
        session.newStream(frame, new Promise.Adapter<>(), new Stream.Listener.Adapter()
        {
            @Override
            public void onHeaders(Stream stream, HeadersFrame frame)
            {
                assertTrue(stream.getId() > 0);

                assertFalse(frame.isEndStream());
                assertEquals(stream.getId(), frame.getStreamId());
                assertTrue(frame.getMetaData().isResponse());
                MetaData.Response response = (MetaData.Response)frame.getMetaData();
                assertEquals(200, response.getStatus());

                latch.countDown();
            }

            @Override
            public void onData(Stream stream, DataFrame frame, Callback callback)
            {
                assertTrue(frame.isEndStream());
                assertEquals(ByteBuffer.wrap(content), frame.getData());

                callback.succeeded();
                latch.countDown();
            }
        });

        assertTrue(latch.await(5, TimeUnit.SECONDS));
    }

    @Test
    public void testMultipleRequests() throws Exception
    {
        final String downloadBytes = "X-Download";
        start(new HttpServlet()
        {
            @Override
            protected void service(HttpServletRequest request, HttpServletResponse response) throws ServletException, IOException
            {
                int download = request.getIntHeader(downloadBytes);
                byte[] content = new byte[download];
                new Random().nextBytes(content);
                response.getOutputStream().write(content);
            }
        });

        int requests = 20;
        Session session = newClient(new Session.Listener.Adapter());

        Random random = new Random();
        HttpFields fields = new HttpFields();
        fields.putLongField(downloadBytes, random.nextInt(128 * 1024));
        fields.put("User-Agent", "HTTP2Client/" + Jetty.VERSION);
        MetaData.Request metaData = newRequest("GET", fields);
        HeadersFrame frame = new HeadersFrame(metaData, null, true);
        final CountDownLatch latch = new CountDownLatch(requests);
        for (int i = 0; i < requests; ++i)
        {
            session.newStream(frame, new Promise.Adapter<>(), new Stream.Listener.Adapter()
            {
                @Override
                public void onData(Stream stream, DataFrame frame, Callback callback)
                {
                    callback.succeeded();
                    if (frame.isEndStream())
                        latch.countDown();
                }
            });
        }

<<<<<<< HEAD
        assertTrue(latch.await(requests, TimeUnit.SECONDS));
=======
        Assert.assertTrue(server.dump() + System.lineSeparator() + client.dump(), latch.await(requests, TimeUnit.SECONDS));
>>>>>>> 977fb521
    }

    @Test
    public void testCustomResponseCode() throws Exception
    {
        final int status = 475;
        start(new HttpServlet()
        {
            @Override
            protected void service(HttpServletRequest request, HttpServletResponse response) throws ServletException, IOException
            {
                response.setStatus(status);
            }
        });

        Session session = newClient(new Session.Listener.Adapter());
        HttpFields fields = new HttpFields();
        MetaData.Request metaData = newRequest("GET", fields);
        HeadersFrame frame = new HeadersFrame(metaData, null, true);
        final CountDownLatch latch = new CountDownLatch(1);
        session.newStream(frame, new Promise.Adapter<>(), new Stream.Listener.Adapter()
        {
            @Override
            public void onHeaders(Stream stream, HeadersFrame frame)
            {
                MetaData.Response response = (MetaData.Response)frame.getMetaData();
                assertEquals(status, response.getStatus());
                if (frame.isEndStream())
                    latch.countDown();
            }
        });

        assertTrue(latch.await(5, TimeUnit.SECONDS));
    }

    @Test
    public void testHostHeader() throws Exception
    {
        final String host = "fooBar";
        final int port = 1313;
        final String authority = host + ":" + port;
        start(new HttpServlet()
        {
            @Override
            protected void service(HttpServletRequest request, HttpServletResponse response) throws ServletException, IOException
            {
                assertEquals(host, request.getServerName());
                assertEquals(port, request.getServerPort());
                assertEquals(authority, request.getHeader("Host"));
            }
        });

        Session session = newClient(new Session.Listener.Adapter());
        HostPortHttpField hostHeader = new HostPortHttpField(authority);
        MetaData.Request metaData = new MetaData.Request("GET", HttpScheme.HTTP, hostHeader, servletPath, HttpVersion.HTTP_2, new HttpFields());
        HeadersFrame frame = new HeadersFrame(metaData, null, true);
        final CountDownLatch latch = new CountDownLatch(1);
        session.newStream(frame, new Promise.Adapter<>(), new Stream.Listener.Adapter()
        {
            @Override
            public void onHeaders(Stream stream, HeadersFrame frame)
            {
                MetaData.Response response = (MetaData.Response)frame.getMetaData();
                assertEquals(200, response.getStatus());
                if (frame.isEndStream())
                    latch.countDown();
            }
        });

        assertTrue(latch.await(5, TimeUnit.SECONDS));
    }

    @Test
    public void testServerSendsGoAwayOnStop() throws Exception
    {
        start(new ServerSessionListener.Adapter());

        CountDownLatch closeLatch = new CountDownLatch(1);
        newClient(new Session.Listener.Adapter()
        {
            @Override
            public void onClose(Session session, GoAwayFrame frame)
            {
                closeLatch.countDown();
            }
        });

        sleep(1000);

        server.stop();

        assertTrue(closeLatch.await(5, TimeUnit.SECONDS));
    }

    @Test
    public void testClientSendsGoAwayOnStop() throws Exception
    {
        CountDownLatch closeLatch = new CountDownLatch(1);
        start(new ServerSessionListener.Adapter()
        {
            @Override
            public void onClose(Session session, GoAwayFrame frame)
            {
                closeLatch.countDown();
            }
        });

        newClient(new Session.Listener.Adapter());

        sleep(1000);

        client.stop();

        assertTrue(closeLatch.await(5, TimeUnit.SECONDS));
    }

    @Test
    public void testMaxConcurrentStreams() throws Exception
    {
        int maxStreams = 2;
        start(new ServerSessionListener.Adapter()
        {
            @Override
            public Map<Integer, Integer> onPreface(Session session)
            {
                Map<Integer, Integer> settings = new HashMap<>(1);
                settings.put(SettingsFrame.MAX_CONCURRENT_STREAMS, maxStreams);
                return settings;
            }

            @Override
            public Stream.Listener onNewStream(Stream stream, HeadersFrame frame)
            {
                MetaData.Response response = new MetaData.Response(HttpVersion.HTTP_2, HttpStatus.OK_200, new HttpFields(), 0);
                stream.headers(new HeadersFrame(stream.getId(), response, null, true), Callback.NOOP);
                return null;
            }
        });

        CountDownLatch settingsLatch = new CountDownLatch(1);
        Session session = newClient(new Session.Listener.Adapter()
        {
            @Override
            public void onSettings(Session session, SettingsFrame frame)
            {
                settingsLatch.countDown();
            }
        });
        assertTrue(settingsLatch.await(5, TimeUnit.SECONDS));

        MetaData.Request request1 = newRequest("GET", new HttpFields());
        FuturePromise<Stream> promise1 = new FuturePromise<>();
        CountDownLatch exchangeLatch1 = new CountDownLatch(2);
        session.newStream(new HeadersFrame(request1, null, false), promise1, new Stream.Listener.Adapter()
        {
            @Override
            public void onHeaders(Stream stream, HeadersFrame frame)
            {
                if (frame.isEndStream())
                    exchangeLatch1.countDown();
            }
        });
        Stream stream1 = promise1.get(5, TimeUnit.SECONDS);

        MetaData.Request request2 = newRequest("GET", new HttpFields());
        FuturePromise<Stream> promise2 = new FuturePromise<>();
        CountDownLatch exchangeLatch2 = new CountDownLatch(2);
        session.newStream(new HeadersFrame(request2, null, false), promise2, new Stream.Listener.Adapter()
        {
            @Override
            public void onHeaders(Stream stream, HeadersFrame frame)
            {
                if (frame.isEndStream())
                    exchangeLatch2.countDown();
            }
        });
        Stream stream2 = promise2.get(5, TimeUnit.SECONDS);

        // The third stream must not be created.
        MetaData.Request request3 = newRequest("GET", new HttpFields());
        CountDownLatch maxStreamsLatch = new CountDownLatch(1);
        session.newStream(new HeadersFrame(request3, null, false), new Promise.Adapter<Stream>()
        {
            @Override
            public void failed(Throwable x)
            {
                if (x instanceof IllegalStateException)
                    maxStreamsLatch.countDown();
            }
        }, new Stream.Listener.Adapter());

        assertTrue(maxStreamsLatch.await(5, TimeUnit.SECONDS));
        assertEquals(2, session.getStreams().size());

        // End the second stream.
        stream2.data(new DataFrame(stream2.getId(), BufferUtil.EMPTY_BUFFER, true), new Callback()
        {
            @Override
            public void succeeded()
            {
                exchangeLatch2.countDown();
            }
        });
        assertTrue(exchangeLatch2.await(5, TimeUnit.SECONDS));
        assertEquals(1, session.getStreams().size());

        // Create a fourth stream.
        MetaData.Request request4 = newRequest("GET", new HttpFields());
        CountDownLatch exchangeLatch4 = new CountDownLatch(2);
        session.newStream(new HeadersFrame(request4, null, true), new Promise.Adapter<Stream>()
        {
            @Override
            public void succeeded(Stream result)
            {
                exchangeLatch4.countDown();
            }
        }, new Stream.Listener.Adapter()
        {
            @Override
            public void onHeaders(Stream stream, HeadersFrame frame)
            {
                if (frame.isEndStream())
                    exchangeLatch4.countDown();
            }
        });
        assertTrue(exchangeLatch4.await(5, TimeUnit.SECONDS));
        assertEquals(1, session.getStreams().size());

        // End the first stream.
        stream1.data(new DataFrame(stream1.getId(), BufferUtil.EMPTY_BUFFER, true), new Callback()
        {
            @Override
            public void succeeded()
            {
                exchangeLatch1.countDown();
            }
        });
        assertTrue(exchangeLatch2.await(5, TimeUnit.SECONDS));
        assertEquals(0, session.getStreams().size());
    }

    @Test
    public void testInvalidAPIUsageOnClient() throws Exception
    {
        start(new ServerSessionListener.Adapter()
        {
            @Override
            public Stream.Listener onNewStream(Stream stream, HeadersFrame frame)
            {
                Callback.Completable completable = new Callback.Completable();
                MetaData.Response response = new MetaData.Response(HttpVersion.HTTP_2, HttpStatus.OK_200, new HttpFields());
                stream.headers(new HeadersFrame(stream.getId(), response, null, false), completable);
                return new Stream.Listener.Adapter()
                {
                    @Override
                    public void onData(Stream stream, DataFrame frame, Callback callback)
                    {
                        callback.succeeded();
                        if (frame.isEndStream())
                        {
                            completable.thenRun(() ->
                            {
                                DataFrame endFrame = new DataFrame(stream.getId(), BufferUtil.EMPTY_BUFFER, true);
                                stream.data(endFrame, Callback.NOOP);
                            });
                        }
                    }
                };
            }
        });

        Session session = newClient(new Session.Listener.Adapter());

        MetaData.Request metaData = newRequest("GET", new HttpFields());
        HeadersFrame frame = new HeadersFrame(metaData, null, false);
        Promise.Completable<Stream> completable = new Promise.Completable<>();
        CountDownLatch completeLatch = new CountDownLatch(2);
        session.newStream(frame, completable, new Stream.Listener.Adapter()
        {
            @Override
            public void onData(Stream stream, DataFrame frame, Callback callback)
            {
                callback.succeeded();
                if (frame.isEndStream())
                    completeLatch.countDown();
            }
        });
        Stream stream = completable.get(5, TimeUnit.SECONDS);

        long sleep = 1000;
        DataFrame data1 = new DataFrame(stream.getId(), ByteBuffer.allocate(1024), false)
        {
            @Override
            public ByteBuffer getData()
            {
                sleep(2 * sleep);
                return super.getData();
            }
        };
        DataFrame data2 = new DataFrame(stream.getId(), BufferUtil.EMPTY_BUFFER, true);

        new Thread(() ->
        {
            // The first data() call is legal, but slow.
            stream.data(data1, new Callback()
            {
                @Override
                public void succeeded()
                {
                    stream.data(data2, NOOP);
                }
            });
        }).start();

        // Wait for the first data() call to happen.
        sleep(sleep);

        // This data call is illegal because it does not
        // wait for the previous callback to complete.
        stream.data(data2, new Callback()
        {
            @Override
            public void failed(Throwable x)
            {
                if (x instanceof WritePendingException)
                {
                    // Expected.
                    completeLatch.countDown();
                }
            }
        });

        assertTrue(completeLatch.await(5, TimeUnit.SECONDS));
    }

    @Test
    public void testInvalidAPIUsageOnServer() throws Exception
    {
        long sleep = 1000;
        CountDownLatch completeLatch = new CountDownLatch(2);
        start(new ServerSessionListener.Adapter()
        {
            @Override
            public Stream.Listener onNewStream(Stream stream, HeadersFrame frame)
            {
                MetaData.Response response = new MetaData.Response(HttpVersion.HTTP_2, HttpStatus.OK_200, new HttpFields());
                DataFrame dataFrame = new DataFrame(stream.getId(), BufferUtil.EMPTY_BUFFER, true);
                // The call to headers() is legal, but slow.
                new Thread(() ->
                {
                    stream.headers(new HeadersFrame(stream.getId(), response, null, false)
                    {
                        @Override
                        public MetaData getMetaData()
                        {
                            sleep(2 * sleep);
                            return super.getMetaData();
                        }
                    }, new Callback()
                    {
                        @Override
                        public void succeeded()
                        {
                            stream.data(dataFrame, NOOP);
                        }
                    });
                }).start();

                // Wait for the headers() call to happen.
                sleep(sleep);

                // This data call is illegal because it does not
                // wait for the previous callback to complete.
                stream.data(dataFrame, new Callback()
                {
                    @Override
                    public void failed(Throwable x)
                    {
                        if (x instanceof WritePendingException)
                        {
                            // Expected.
                            completeLatch.countDown();
                        }
                    }
                });

                return null;
            }
        });

        Session session = newClient(new Session.Listener.Adapter());

        MetaData.Request metaData = newRequest("GET", new HttpFields());
        HeadersFrame frame = new HeadersFrame(metaData, null, true);
        session.newStream(frame, new Promise.Adapter<>(), new Stream.Listener.Adapter()
        {
            @Override
            public void onData(Stream stream, DataFrame frame, Callback callback)
            {
                callback.succeeded();
                if (frame.isEndStream())
                    completeLatch.countDown();
            }
        });

        assertTrue(completeLatch.await(5, TimeUnit.SECONDS));
    }

    @Test
    public void testCleanGoAwayDoesNotTriggerFailureNotification() throws Exception
    {
        start(new ServerSessionListener.Adapter()
        {
            @Override
            public Stream.Listener onNewStream(Stream stream, HeadersFrame frame)
            {
                MetaData.Response metaData = new MetaData.Response(HttpVersion.HTTP_2, HttpStatus.OK_200, new HttpFields());
                HeadersFrame response = new HeadersFrame(stream.getId(), metaData, null, true);
                stream.headers(response, Callback.NOOP);
                // Close cleanly.
                stream.getSession().close(ErrorCode.NO_ERROR.code, null, Callback.NOOP);
                return null;
            }
        });

        CountDownLatch closeLatch = new CountDownLatch(1);
        CountDownLatch failureLatch = new CountDownLatch(1);
        Session session = newClient(new Session.Listener.Adapter()
        {
            @Override
            public void onClose(Session session, GoAwayFrame frame)
            {
                closeLatch.countDown();
            }

            @Override
            public void onFailure(Session session, Throwable failure)
            {
                failureLatch.countDown();
            }
        });
        MetaData.Request metaData = newRequest("GET", new HttpFields());
        HeadersFrame request = new HeadersFrame(metaData, null, true);
        session.newStream(request, new Promise.Adapter<>(), new Stream.Listener.Adapter());

        // Make sure onClose() is called.
        assertTrue(closeLatch.await(5, TimeUnit.SECONDS));
        assertFalse(failureLatch.await(1, TimeUnit.SECONDS));
    }

    @Test
    public void testGoAwayRespondedWithGoAway() throws Exception
    {
        ServerSessionListener.Adapter serverListener = new ServerSessionListener.Adapter()
        {
            @Override
            public Stream.Listener onNewStream(Stream stream, HeadersFrame frame)
            {
                MetaData.Response metaData = new MetaData.Response(HttpVersion.HTTP_2, HttpStatus.OK_200, new HttpFields());
                HeadersFrame response = new HeadersFrame(stream.getId(), metaData, null, true);
                stream.headers(response, Callback.NOOP);
                stream.getSession().close(ErrorCode.NO_ERROR.code, null, Callback.NOOP);
                return null;
            }
        };
        CountDownLatch goAwayLatch = new CountDownLatch(1);
        RawHTTP2ServerConnectionFactory connectionFactory = new RawHTTP2ServerConnectionFactory(new HttpConfiguration(), serverListener)
        {
            @Override
            protected ServerParser newServerParser(Connector connector, ServerParser.Listener listener)
            {
                return super.newServerParser(connector, new ServerParserListenerWrapper(listener)
                {
                    @Override
                    public void onGoAway(GoAwayFrame frame)
                    {
                        super.onGoAway(frame);
                        goAwayLatch.countDown();
                    }
                });
            }
        };
        prepareServer(connectionFactory);
        server.start();

        prepareClient();
        client.start();

        CountDownLatch closeLatch = new CountDownLatch(1);
        Session session = newClient(new Session.Listener.Adapter()
        {
            @Override
            public void onClose(Session session, GoAwayFrame frame)
            {
                closeLatch.countDown();
            }
        });
        MetaData.Request metaData = newRequest("GET", new HttpFields());
        HeadersFrame request = new HeadersFrame(metaData, null, true);
        CountDownLatch responseLatch = new CountDownLatch(1);
        session.newStream(request, new Promise.Adapter<>(), new Stream.Listener.Adapter()
        {
            @Override
            public void onHeaders(Stream stream, HeadersFrame frame)
            {
                responseLatch.countDown();
            }
        });

        assertTrue(responseLatch.await(5, TimeUnit.SECONDS));
        assertTrue(closeLatch.await(5, TimeUnit.SECONDS));
        assertTrue(goAwayLatch.await(5, TimeUnit.SECONDS));
    }

    private static void sleep(long time)
    {
        try
        {
            Thread.sleep(time);
        }
        catch (InterruptedException x)
        {
            throw new RuntimeException();
        }
    }

    private static class ServerParserListenerWrapper implements ServerParser.Listener
    {
        private final ServerParser.Listener listener;

        private ServerParserListenerWrapper(ServerParser.Listener listener)
        {
            this.listener = listener;
        }

        @Override
        public void onPreface()
        {
            listener.onPreface();
        }

        @Override
        public void onData(DataFrame frame)
        {
            listener.onData(frame);
        }

        @Override
        public void onHeaders(HeadersFrame frame)
        {
            listener.onHeaders(frame);
        }

        @Override
        public void onPriority(PriorityFrame frame)
        {
            listener.onPriority(frame);
        }

        @Override
        public void onReset(ResetFrame frame)
        {
            listener.onReset(frame);
        }

        @Override
        public void onSettings(SettingsFrame frame)
        {
            listener.onSettings(frame);
        }

        @Override
        public void onPushPromise(PushPromiseFrame frame)
        {
            listener.onPushPromise(frame);
        }

        @Override
        public void onPing(PingFrame frame)
        {
            listener.onPing(frame);
        }

        @Override
        public void onGoAway(GoAwayFrame frame)
        {
            listener.onGoAway(frame);
        }

        @Override
        public void onWindowUpdate(WindowUpdateFrame frame)
        {
            listener.onWindowUpdate(frame);
        }

        @Override
        public void onConnectionFailure(int error, String reason)
        {
            listener.onConnectionFailure(error, reason);
        }
    }
}<|MERGE_RESOLUTION|>--- conflicted
+++ resolved
@@ -240,11 +240,7 @@
             });
         }
 
-<<<<<<< HEAD
-        assertTrue(latch.await(requests, TimeUnit.SECONDS));
-=======
-        Assert.assertTrue(server.dump() + System.lineSeparator() + client.dump(), latch.await(requests, TimeUnit.SECONDS));
->>>>>>> 977fb521
+        assertTrue(latch.await(requests, TimeUnit.SECONDS), server.dump() + System.lineSeparator() + client.dump());
     }
 
     @Test
