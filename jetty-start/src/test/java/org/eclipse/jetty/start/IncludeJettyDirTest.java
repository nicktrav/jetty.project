//
//  ========================================================================
//  Copyright (c) 1995-2017 Mort Bay Consulting Pty. Ltd.
//  ------------------------------------------------------------------------
//  All rights reserved. This program and the accompanying materials
//  are made available under the terms of the Eclipse Public License v1.0
//  and Apache License v2.0 which accompanies this distribution.
//
//      The Eclipse Public License is available at
//      http://www.eclipse.org/legal/epl-v10.html
//
//      The Apache License v2.0 is available at
//      http://www.opensource.org/licenses/apache2.0.php
//
//  You may elect to redistribute this code under either of these licenses.
//  ========================================================================
//

package org.eclipse.jetty.start;

import static org.hamcrest.Matchers.containsString;
import static org.hamcrest.Matchers.is;
import static org.hamcrest.Matchers.notNullValue;

import java.io.File;
import java.nio.file.Path;
import java.util.ArrayList;
import java.util.List;

import org.eclipse.jetty.start.Props.Prop;
import org.eclipse.jetty.start.config.ConfigSource;
import org.eclipse.jetty.start.config.ConfigSources;
import org.eclipse.jetty.start.config.DirConfigSource;
import org.eclipse.jetty.toolchain.test.FS;
import org.eclipse.jetty.toolchain.test.TestingDir;
import org.junit.Assert;
import org.junit.Rule;
import org.junit.Test;

public class IncludeJettyDirTest
{
    private static class MainResult
    {
        private Main main;
        private StartArgs args;

        public void assertSearchOrder(List<String> expectedSearchOrder)
        {
            ConfigSources sources = main.getBaseHome().getConfigSources();
            List<String> actualOrder = new ArrayList<>();
            for (ConfigSource source : sources)
            {
                if (source instanceof DirConfigSource)
                {
                    actualOrder.add(source.getId());
                }
            }
            ConfigurationAssert.assertOrdered("Search Order",expectedSearchOrder,actualOrder);
        }

        public void assertProperty(String key, String expectedValue)
        {
            Prop prop = args.getProperties().getProp(key);
            String prefix = "Prop[" + key + "]";
            Assert.assertThat(prefix + " should have a value",prop,notNullValue());
            Assert.assertThat(prefix + " value",prop.value,is(expectedValue));
        }
    }

    @Rule
    public TestingDir testdir = new TestingDir();

    private MainResult runMain(Path baseDir, Path homeDir, String... cmdLineArgs) throws Exception
    {
        MainResult ret = new MainResult();
        ret.main = new Main();
        List<String> cmdLine = new ArrayList<>();
        cmdLine.add("jetty.home=" + homeDir.toString());
        cmdLine.add("jetty.base=" + baseDir.toString());
        // cmdLine.add("--debug");
        for (String arg : cmdLineArgs)
        {
            cmdLine.add(arg);
        }
        ret.args = ret.main.processCommandLine(cmdLine);
        return ret;
    }

    @Test
    public void testNoExtras() throws Exception
    {
        // Create home
<<<<<<< HEAD
       testdir.getPathFile("home").toFile();
        File home = testdir.getPathFile("home").toFile();
=======
        Path home = testdir.getPathFile("home");
>>>>>>> 02548542
        FS.ensureEmpty(home);
        TestEnv.copyTestDir("dist-home",home);

        // Create base
<<<<<<< HEAD
        File base = testdir.getPathFile("base").toFile();
=======
        Path base = testdir.getPathFile("base");
>>>>>>> 02548542
        FS.ensureEmpty(base);
        TestEnv.makeFile(base,"start.ini", //
                "jetty.http.host=127.0.0.1");

        // Simple command line - no reference to include-jetty-dirs
        MainResult result = runMain(base,home);

        List<String> expectedSearchOrder = new ArrayList<>();
        expectedSearchOrder.add("${jetty.base}");
        expectedSearchOrder.add("${jetty.home}");
        result.assertSearchOrder(expectedSearchOrder);

        result.assertProperty("jetty.http.host","127.0.0.1");
    }

    @Test
    public void testCommandLine_1Extra() throws Exception
    {
        // Create home
<<<<<<< HEAD
        File home = testdir.getPathFile("home").toFile();
=======
        Path home = testdir.getPathFile("home");
>>>>>>> 02548542
        FS.ensureEmpty(home);
        TestEnv.copyTestDir("dist-home",home);

        // Create common
<<<<<<< HEAD
        File common = testdir.getPathFile("common").toFile();
=======
        Path common = testdir.getPathFile("common");
>>>>>>> 02548542
        FS.ensureEmpty(common);
        TestEnv.makeFile(common,"start.ini","jetty.http.port=8080");

        // Create base
<<<<<<< HEAD
        File base = testdir.getPathFile("base").toFile();
=======
        Path base = testdir.getPathFile("base");
>>>>>>> 02548542
        FS.ensureEmpty(base);
        TestEnv.makeFile(base,"start.ini", //
                "jetty.http.host=127.0.0.1");

        // Simple command line reference to include-jetty-dir
        MainResult result = runMain(base,home,
        // direct reference via path
                "--include-jetty-dir=" + common.toString());

        List<String> expectedSearchOrder = new ArrayList<>();
        expectedSearchOrder.add("${jetty.base}");
        expectedSearchOrder.add(common.toString());
        expectedSearchOrder.add("${jetty.home}");
        result.assertSearchOrder(expectedSearchOrder);

        result.assertProperty("jetty.http.host","127.0.0.1");
        result.assertProperty("jetty.http.port","8080"); // from 'common'
    }

    @Test
    public void testCommandLine_1Extra_FromSimpleProp() throws Exception
    {
        // Create home
<<<<<<< HEAD
        File home = testdir.getPathFile("home").toFile();
=======
        Path home = testdir.getPathFile("home");
>>>>>>> 02548542
        FS.ensureEmpty(home);
        TestEnv.copyTestDir("dist-home",home);

        // Create common
<<<<<<< HEAD
        File common = testdir.getPathFile("common").toFile();
=======
        Path common = testdir.getPathFile("common");
>>>>>>> 02548542
        FS.ensureEmpty(common);
        TestEnv.makeFile(common,"start.ini","jetty.http.port=8080");

        // Create base
<<<<<<< HEAD
        File base = testdir.getPathFile("base").toFile();
=======
        Path base = testdir.getPathFile("base");
>>>>>>> 02548542
        FS.ensureEmpty(base);
        TestEnv.makeFile(base,"start.ini", //
                "jetty.http.host=127.0.0.1");

        // Simple command line reference to include-jetty-dir via property (also on command line)
        MainResult result = runMain(base,home,
        // property
                "my.common=" + common.toString(),
                // reference via property
                "--include-jetty-dir=${my.common}");

        List<String> expectedSearchOrder = new ArrayList<>();
        expectedSearchOrder.add("${jetty.base}");
        expectedSearchOrder.add("${my.common}"); // should see property use
        expectedSearchOrder.add("${jetty.home}");
        result.assertSearchOrder(expectedSearchOrder);

        result.assertProperty("jetty.http.host","127.0.0.1");
        result.assertProperty("jetty.http.port","8080"); // from 'common'
    }

    @Test
    public void testCommandLine_1Extra_FromPropPrefix() throws Exception
    {
        // Create home
<<<<<<< HEAD
        File home = testdir.getPathFile("home").toFile();
=======
        Path home = testdir.getPathFile("home");
>>>>>>> 02548542
        FS.ensureEmpty(home);
        TestEnv.copyTestDir("dist-home",home);

        // Create opt
<<<<<<< HEAD
        File opt = testdir.getPathFile("opt").toFile();
=======
        Path opt = testdir.getPathFile("opt");
>>>>>>> 02548542
        FS.ensureEmpty(opt);

        // Create common
        Path common = opt.resolve("common");
        FS.ensureEmpty(common);
        TestEnv.makeFile(common,"start.ini","jetty.http.port=8080");

        // Create base
<<<<<<< HEAD
        File base = testdir.getPathFile("base").toFile();
=======
        Path base = testdir.getPathFile("base");
>>>>>>> 02548542
        FS.ensureEmpty(base);
        TestEnv.makeFile(base,"start.ini", //
                "jetty.http.host=127.0.0.1");

        String dirRef = "${my.opt}" + File.separator + "common";

        // Simple command line reference to include-jetty-dir via property (also on command line)
        MainResult result = runMain(base,home,
        // property to 'opt' dir
                "my.opt=" + opt.toString(),
                // reference via property prefix
                "--include-jetty-dir=" + dirRef);

        List<String> expectedSearchOrder = new ArrayList<>();
        expectedSearchOrder.add("${jetty.base}");
        expectedSearchOrder.add(dirRef); // should use property
        expectedSearchOrder.add("${jetty.home}");
        result.assertSearchOrder(expectedSearchOrder);

        result.assertProperty("jetty.http.host","127.0.0.1");
        result.assertProperty("jetty.http.port","8080"); // from 'common'
    }

    @Test
    public void testCommandLine_1Extra_FromCompoundProp() throws Exception
    {
        // Create home
<<<<<<< HEAD
        File home = testdir.getPathFile("home").toFile();
=======
        Path home = testdir.getPathFile("home");
>>>>>>> 02548542
        FS.ensureEmpty(home);
        TestEnv.copyTestDir("dist-home",home);

        // Create opt
<<<<<<< HEAD
        File opt = testdir.getPathFile("opt").toFile();
=======
        Path opt = testdir.getPathFile("opt");
>>>>>>> 02548542
        FS.ensureEmpty(opt);

        // Create common
        Path common = opt.resolve("common");
        FS.ensureEmpty(common);
        TestEnv.makeFile(common,"start.ini","jetty.http.port=8080");

        // Create base
<<<<<<< HEAD
        File base = testdir.getPathFile("base").toFile();
=======
        Path base = testdir.getPathFile("base");
>>>>>>> 02548542
        FS.ensureEmpty(base);
        TestEnv.makeFile(base,"start.ini", //
                "jetty.http.host=127.0.0.1");

        String dirRef = "${my.opt}" + File.separator + "${my.dir}";

        // Simple command line reference to include-jetty-dir via property (also on command line)
        MainResult result = runMain(base,home,
        // property to 'opt' dir
                "my.opt=" + opt.toString(),
                // property to commmon dir name
                "my.dir=common",
                // reference via property prefix
                "--include-jetty-dir=" + dirRef);

        List<String> expectedSearchOrder = new ArrayList<>();
        expectedSearchOrder.add("${jetty.base}");
        expectedSearchOrder.add(dirRef); // should use property
        expectedSearchOrder.add("${jetty.home}");
        result.assertSearchOrder(expectedSearchOrder);

        result.assertProperty("jetty.http.host","127.0.0.1");
        result.assertProperty("jetty.http.port","8080"); // from 'common'
    }

    @Test
    public void testRefCommon() throws Exception
    {
        // Create home
<<<<<<< HEAD
        File home = testdir.getPathFile("home").toFile();
=======
        Path home = testdir.getPathFile("home");
>>>>>>> 02548542
        FS.ensureEmpty(home);
        TestEnv.copyTestDir("dist-home",home);

        // Create common
<<<<<<< HEAD
        File common = testdir.getPathFile("common").toFile();
=======
        Path common = testdir.getPathFile("common");
>>>>>>> 02548542
        FS.ensureEmpty(common);
        TestEnv.makeFile(common,"start.ini","jetty.http.port=8080");

        // Create base
<<<<<<< HEAD
        File base = testdir.getPathFile("base").toFile();
=======
        Path base = testdir.getPathFile("base");
>>>>>>> 02548542
        FS.ensureEmpty(base);
        TestEnv.makeFile(base,"start.ini", //
                "jetty.http.host=127.0.0.1",//
                "--include-jetty-dir=" + common.toString());

        MainResult result = runMain(base,home);

        List<String> expectedSearchOrder = new ArrayList<>();
        expectedSearchOrder.add("${jetty.base}");
        expectedSearchOrder.add(common.toString());
        expectedSearchOrder.add("${jetty.home}");
        result.assertSearchOrder(expectedSearchOrder);

        result.assertProperty("jetty.http.host","127.0.0.1");
        result.assertProperty("jetty.http.port","8080"); // from 'common'
    }

    @Test
    public void testRefCommonAndCorp() throws Exception
    {
        // Create home
<<<<<<< HEAD
        File home = testdir.getPathFile("home").toFile();
=======
        Path home = testdir.getPathFile("home");
>>>>>>> 02548542
        FS.ensureEmpty(home);
        TestEnv.copyTestDir("dist-home",home);

        // Create common
<<<<<<< HEAD
        File common = testdir.getPathFile("common").toFile();
=======
        Path common = testdir.getPathFile("common");
>>>>>>> 02548542
        FS.ensureEmpty(common);
        TestEnv.makeFile(common,"start.ini","jetty.http.port=8080");

        // Create corp
<<<<<<< HEAD
        File corp = testdir.getPathFile("corp").toFile();
        FS.ensureEmpty(corp);

        // Create base
        File base = testdir.getPathFile("base").toFile();
=======
        Path corp = testdir.getPathFile("corp");
        FS.ensureEmpty(corp);

        // Create base
        Path base = testdir.getPathFile("base");
>>>>>>> 02548542
        FS.ensureEmpty(base);
        TestEnv.makeFile(base,"start.ini", //
                "jetty.http.host=127.0.0.1",//
                "--include-jetty-dir=" + common.toString(), //
                "--include-jetty-dir=" + corp.toString());

        MainResult result = runMain(base,home);

        List<String> expectedSearchOrder = new ArrayList<>();
        expectedSearchOrder.add("${jetty.base}");
        expectedSearchOrder.add(common.toString());
        expectedSearchOrder.add(corp.toString());
        expectedSearchOrder.add("${jetty.home}");
        result.assertSearchOrder(expectedSearchOrder);

        result.assertProperty("jetty.http.host","127.0.0.1");
        result.assertProperty("jetty.http.port","8080"); // from 'common'
    }

    @Test
    public void testRefCommonRefCorp() throws Exception
    {
        // Create home
<<<<<<< HEAD
        File home = testdir.getPathFile("home").toFile();
=======
        Path home = testdir.getPathFile("home");
>>>>>>> 02548542
        FS.ensureEmpty(home);
        TestEnv.copyTestDir("dist-home",home);

        // Create corp
<<<<<<< HEAD
        File corp = testdir.getPathFile("corp").toFile();
=======
        Path corp = testdir.getPathFile("corp");
>>>>>>> 02548542
        FS.ensureEmpty(corp);
        TestEnv.makeFile(corp,"start.ini","jetty.http.port=9090");

        // Create common
<<<<<<< HEAD
        File common = testdir.getPathFile("common").toFile();
=======
        Path common = testdir.getPathFile("common");
>>>>>>> 02548542
        FS.ensureEmpty(common);
        TestEnv.makeFile(common,"start.ini", //
                "--include-jetty-dir=" + corp.toString(), //
                "jetty.http.port=8080");

        // Create base
<<<<<<< HEAD
        File base = testdir.getPathFile("base").toFile();
=======
        Path base = testdir.getPathFile("base");
>>>>>>> 02548542
        FS.ensureEmpty(base);
        TestEnv.makeFile(base,"start.ini", //
                "jetty.http.host=127.0.0.1",//
                "--include-jetty-dir=" + common.toString());

        MainResult result = runMain(base,home);

        List<String> expectedSearchOrder = new ArrayList<>();
        expectedSearchOrder.add("${jetty.base}");
        expectedSearchOrder.add(common.toString());
        expectedSearchOrder.add(corp.toString());
        expectedSearchOrder.add("${jetty.home}");
        result.assertSearchOrder(expectedSearchOrder);

        result.assertProperty("jetty.http.host","127.0.0.1");
        result.assertProperty("jetty.http.port","8080"); // from 'common'
    }

    @Test
    public void testRefCommonRefCorp_FromSimpleProps() throws Exception
    {
        // Create home
<<<<<<< HEAD
        File home = testdir.getPathFile("home").toFile();
=======
        Path home = testdir.getPathFile("home");
>>>>>>> 02548542
        FS.ensureEmpty(home);
        TestEnv.copyTestDir("dist-home",home);

        // Create corp
<<<<<<< HEAD
        File corp = testdir.getPathFile("corp").toFile();
=======
        Path corp = testdir.getPathFile("corp");
>>>>>>> 02548542
        FS.ensureEmpty(corp);
        TestEnv.makeFile(corp,"start.ini", //
                "jetty.http.port=9090");

        // Create common
<<<<<<< HEAD
        File common = testdir.getPathFile("common").toFile();
=======
        Path common = testdir.getPathFile("common");
>>>>>>> 02548542
        FS.ensureEmpty(common);
        TestEnv.makeFile(common,"start.ini", //
                "my.corp=" + corp.toString(), //
                "--include-jetty-dir=${my.corp}", //
                "jetty.http.port=8080");

        // Create base
<<<<<<< HEAD
        File base = testdir.getPathFile("base").toFile();
=======
        Path base = testdir.getPathFile("base");
>>>>>>> 02548542
        FS.ensureEmpty(base);
        TestEnv.makeFile(base,"start.ini", //
                "jetty.http.host=127.0.0.1",//
                "my.common=" + common.toString(), //
                "--include-jetty-dir=${my.common}");

        MainResult result = runMain(base,home);

        List<String> expectedSearchOrder = new ArrayList<>();
        expectedSearchOrder.add("${jetty.base}");
        expectedSearchOrder.add("${my.common}");
        expectedSearchOrder.add("${my.corp}");
        expectedSearchOrder.add("${jetty.home}");
        result.assertSearchOrder(expectedSearchOrder);

        result.assertProperty("jetty.http.host","127.0.0.1");
        result.assertProperty("jetty.http.port","8080"); // from 'common'
    }

    @Test
    public void testRefCommonRefCorp_CmdLineRef() throws Exception
    {
        // Create home
<<<<<<< HEAD
        File home = testdir.getPathFile("home").toFile();
=======
        Path home = testdir.getPathFile("home");
>>>>>>> 02548542
        FS.ensureEmpty(home);
        TestEnv.copyTestDir("dist-home",home);

        // Create devops
<<<<<<< HEAD
        File devops = testdir.getPathFile("devops").toFile();
=======
        Path devops = testdir.getPathFile("devops");
>>>>>>> 02548542
        FS.ensureEmpty(devops);
        TestEnv.makeFile(devops,"start.ini", //
                "--module=optional", //
                "jetty.http.port=2222");

        // Create corp
<<<<<<< HEAD
        File corp = testdir.getPathFile("corp").toFile();
=======
        Path corp = testdir.getPathFile("corp");
>>>>>>> 02548542
        FS.ensureEmpty(corp);
        TestEnv.makeFile(corp,"start.ini", //
                "jetty.http.port=9090");

        // Create common
<<<<<<< HEAD
        File common = testdir.getPathFile("common").toFile();
=======
        Path common = testdir.getPathFile("common");
>>>>>>> 02548542
        FS.ensureEmpty(common);
        TestEnv.makeFile(common,"start.ini", //
                "--include-jetty-dir=" + corp.toString(), //
                "jetty.http.port=8080");

        // Create base
<<<<<<< HEAD
        File base = testdir.getPathFile("base").toFile();
=======
        Path base = testdir.getPathFile("base");
>>>>>>> 02548542
        FS.ensureEmpty(base);
        TestEnv.makeFile(base,"start.ini", //
                "jetty.http.host=127.0.0.1",//
                "--include-jetty-dir=" + common.toString());

        MainResult result = runMain(base,home,
        // command line provided include-jetty-dir ref
                "--include-jetty-dir=" + devops.toString());

        List<String> expectedSearchOrder = new ArrayList<>();
        expectedSearchOrder.add("${jetty.base}");
        expectedSearchOrder.add(devops.toString());
        expectedSearchOrder.add(common.toString());
        expectedSearchOrder.add(corp.toString());
        expectedSearchOrder.add("${jetty.home}");
        result.assertSearchOrder(expectedSearchOrder);

        result.assertProperty("jetty.http.host","127.0.0.1");
        result.assertProperty("jetty.http.port","2222"); // from 'devops'
    }

    @Test
    public void testRefCommonRefCorp_CmdLineProp() throws Exception
    {
        // Create home
<<<<<<< HEAD
        File home = testdir.getPathFile("home").toFile();
=======
        Path home = testdir.getPathFile("home");
>>>>>>> 02548542
        FS.ensureEmpty(home);
        TestEnv.copyTestDir("dist-home",home);

        // Create corp
<<<<<<< HEAD
        File corp = testdir.getPathFile("corp").toFile();
=======
        Path corp = testdir.getPathFile("corp");
>>>>>>> 02548542
        FS.ensureEmpty(corp);
        TestEnv.makeFile(corp,"start.ini", //
                "jetty.http.port=9090");

        // Create common
<<<<<<< HEAD
        File common = testdir.getPathFile("common").toFile();
=======
        Path common = testdir.getPathFile("common");
>>>>>>> 02548542
        FS.ensureEmpty(common);
        TestEnv.makeFile(common,"start.ini", //
                "--include-jetty-dir=" + corp.toString(), //
                "jetty.http.port=8080");

        // Create base
<<<<<<< HEAD
        File base = testdir.getPathFile("base").toFile();
=======
        Path base = testdir.getPathFile("base");
>>>>>>> 02548542
        FS.ensureEmpty(base);
        TestEnv.makeFile(base,"start.ini", //
                "jetty.http.host=127.0.0.1",//
                "--include-jetty-dir=" + common.toString());

        MainResult result = runMain(base,home,
        // command line property should override all others
                "jetty.http.port=7070");

        List<String> expectedSearchOrder = new ArrayList<>();
        expectedSearchOrder.add("${jetty.base}");
        expectedSearchOrder.add(common.toString());
        expectedSearchOrder.add(corp.toString());
        expectedSearchOrder.add("${jetty.home}");
        result.assertSearchOrder(expectedSearchOrder);

        result.assertProperty("jetty.http.host","127.0.0.1");
        result.assertProperty("jetty.http.port","7070"); // from command line
    }

    @Test
    public void testBadDoubleRef() throws Exception
    {
        // Create home
<<<<<<< HEAD
        File home = testdir.getPathFile("home").toFile();
=======
        Path home = testdir.getPathFile("home");
>>>>>>> 02548542
        FS.ensureEmpty(home);
        TestEnv.copyTestDir("dist-home",home);

        // Create common
<<<<<<< HEAD
        File common = testdir.getPathFile("common").toFile();
        FS.ensureEmpty(common);

        // Create corp
        File corp = testdir.getPathFile("corp").toFile();
=======
        Path common = testdir.getPathFile("common");
        FS.ensureEmpty(common);

        // Create corp
        Path corp = testdir.getPathFile("corp");
>>>>>>> 02548542
        FS.ensureEmpty(corp);
        TestEnv.makeFile(corp,"start.ini",
        // standard property
                "jetty.http.port=9090",
                // INTENTIONAL BAD Reference (duplicate)
                "--include-jetty-dir=" + common.toString());

        // Populate common
        TestEnv.makeFile(common,"start.ini",
        // standard property
                "jetty.http.port=8080",
                // reference to corp
                "--include-jetty-dir=" + corp.toString());

        // Create base
<<<<<<< HEAD
        File base = testdir.getPathFile("base").toFile();
=======
        Path base = testdir.getPathFile("base");
>>>>>>> 02548542
        FS.ensureEmpty(base);
        TestEnv.makeFile(base,"start.ini", //
                "jetty.http.host=127.0.0.1",//
                "--include-jetty-dir=" + common.toString());

        try
        {
            runMain(base,home);
            Assert.fail("Should have thrown a UsageException");
        }
        catch (UsageException e)
        {
            Assert.assertThat("UsageException",e.getMessage(),containsString("Duplicate"));
        }
    }
}<|MERGE_RESOLUTION|>--- conflicted
+++ resolved
@@ -90,21 +90,12 @@
     public void testNoExtras() throws Exception
     {
         // Create home
-<<<<<<< HEAD
-       testdir.getPathFile("home").toFile();
-        File home = testdir.getPathFile("home").toFile();
-=======
-        Path home = testdir.getPathFile("home");
->>>>>>> 02548542
-        FS.ensureEmpty(home);
-        TestEnv.copyTestDir("dist-home",home);
-
-        // Create base
-<<<<<<< HEAD
-        File base = testdir.getPathFile("base").toFile();
-=======
-        Path base = testdir.getPathFile("base");
->>>>>>> 02548542
+        Path home = testdir.getPathFile("home");
+        FS.ensureEmpty(home);
+        TestEnv.copyTestDir("dist-home",home);
+
+        // Create base
+        Path base = testdir.getPathFile("base");
         FS.ensureEmpty(base);
         TestEnv.makeFile(base,"start.ini", //
                 "jetty.http.host=127.0.0.1");
@@ -124,29 +115,17 @@
     public void testCommandLine_1Extra() throws Exception
     {
         // Create home
-<<<<<<< HEAD
-        File home = testdir.getPathFile("home").toFile();
-=======
-        Path home = testdir.getPathFile("home");
->>>>>>> 02548542
-        FS.ensureEmpty(home);
-        TestEnv.copyTestDir("dist-home",home);
-
-        // Create common
-<<<<<<< HEAD
-        File common = testdir.getPathFile("common").toFile();
-=======
-        Path common = testdir.getPathFile("common");
->>>>>>> 02548542
+        Path home = testdir.getPathFile("home");
+        FS.ensureEmpty(home);
+        TestEnv.copyTestDir("dist-home",home);
+
+        // Create common
+        Path common = testdir.getPathFile("common");
         FS.ensureEmpty(common);
         TestEnv.makeFile(common,"start.ini","jetty.http.port=8080");
 
         // Create base
-<<<<<<< HEAD
-        File base = testdir.getPathFile("base").toFile();
-=======
-        Path base = testdir.getPathFile("base");
->>>>>>> 02548542
+        Path base = testdir.getPathFile("base");
         FS.ensureEmpty(base);
         TestEnv.makeFile(base,"start.ini", //
                 "jetty.http.host=127.0.0.1");
@@ -170,29 +149,17 @@
     public void testCommandLine_1Extra_FromSimpleProp() throws Exception
     {
         // Create home
-<<<<<<< HEAD
-        File home = testdir.getPathFile("home").toFile();
-=======
-        Path home = testdir.getPathFile("home");
->>>>>>> 02548542
-        FS.ensureEmpty(home);
-        TestEnv.copyTestDir("dist-home",home);
-
-        // Create common
-<<<<<<< HEAD
-        File common = testdir.getPathFile("common").toFile();
-=======
-        Path common = testdir.getPathFile("common");
->>>>>>> 02548542
+        Path home = testdir.getPathFile("home");
+        FS.ensureEmpty(home);
+        TestEnv.copyTestDir("dist-home",home);
+
+        // Create common
+        Path common = testdir.getPathFile("common");
         FS.ensureEmpty(common);
         TestEnv.makeFile(common,"start.ini","jetty.http.port=8080");
 
         // Create base
-<<<<<<< HEAD
-        File base = testdir.getPathFile("base").toFile();
-=======
-        Path base = testdir.getPathFile("base");
->>>>>>> 02548542
+        Path base = testdir.getPathFile("base");
         FS.ensureEmpty(base);
         TestEnv.makeFile(base,"start.ini", //
                 "jetty.http.host=127.0.0.1");
@@ -218,20 +185,12 @@
     public void testCommandLine_1Extra_FromPropPrefix() throws Exception
     {
         // Create home
-<<<<<<< HEAD
-        File home = testdir.getPathFile("home").toFile();
-=======
-        Path home = testdir.getPathFile("home");
->>>>>>> 02548542
+        Path home = testdir.getPathFile("home");
         FS.ensureEmpty(home);
         TestEnv.copyTestDir("dist-home",home);
 
         // Create opt
-<<<<<<< HEAD
-        File opt = testdir.getPathFile("opt").toFile();
-=======
         Path opt = testdir.getPathFile("opt");
->>>>>>> 02548542
         FS.ensureEmpty(opt);
 
         // Create common
@@ -240,11 +199,7 @@
         TestEnv.makeFile(common,"start.ini","jetty.http.port=8080");
 
         // Create base
-<<<<<<< HEAD
-        File base = testdir.getPathFile("base").toFile();
-=======
-        Path base = testdir.getPathFile("base");
->>>>>>> 02548542
+        Path base = testdir.getPathFile("base");
         FS.ensureEmpty(base);
         TestEnv.makeFile(base,"start.ini", //
                 "jetty.http.host=127.0.0.1");
@@ -272,20 +227,12 @@
     public void testCommandLine_1Extra_FromCompoundProp() throws Exception
     {
         // Create home
-<<<<<<< HEAD
-        File home = testdir.getPathFile("home").toFile();
-=======
-        Path home = testdir.getPathFile("home");
->>>>>>> 02548542
+        Path home = testdir.getPathFile("home");
         FS.ensureEmpty(home);
         TestEnv.copyTestDir("dist-home",home);
 
         // Create opt
-<<<<<<< HEAD
-        File opt = testdir.getPathFile("opt").toFile();
-=======
         Path opt = testdir.getPathFile("opt");
->>>>>>> 02548542
         FS.ensureEmpty(opt);
 
         // Create common
@@ -294,11 +241,7 @@
         TestEnv.makeFile(common,"start.ini","jetty.http.port=8080");
 
         // Create base
-<<<<<<< HEAD
-        File base = testdir.getPathFile("base").toFile();
-=======
-        Path base = testdir.getPathFile("base");
->>>>>>> 02548542
+        Path base = testdir.getPathFile("base");
         FS.ensureEmpty(base);
         TestEnv.makeFile(base,"start.ini", //
                 "jetty.http.host=127.0.0.1");
@@ -328,29 +271,17 @@
     public void testRefCommon() throws Exception
     {
         // Create home
-<<<<<<< HEAD
-        File home = testdir.getPathFile("home").toFile();
-=======
-        Path home = testdir.getPathFile("home");
->>>>>>> 02548542
-        FS.ensureEmpty(home);
-        TestEnv.copyTestDir("dist-home",home);
-
-        // Create common
-<<<<<<< HEAD
-        File common = testdir.getPathFile("common").toFile();
-=======
-        Path common = testdir.getPathFile("common");
->>>>>>> 02548542
+        Path home = testdir.getPathFile("home");
+        FS.ensureEmpty(home);
+        TestEnv.copyTestDir("dist-home",home);
+
+        // Create common
+        Path common = testdir.getPathFile("common");
         FS.ensureEmpty(common);
         TestEnv.makeFile(common,"start.ini","jetty.http.port=8080");
 
         // Create base
-<<<<<<< HEAD
-        File base = testdir.getPathFile("base").toFile();
-=======
-        Path base = testdir.getPathFile("base");
->>>>>>> 02548542
+        Path base = testdir.getPathFile("base");
         FS.ensureEmpty(base);
         TestEnv.makeFile(base,"start.ini", //
                 "jetty.http.host=127.0.0.1",//
@@ -372,37 +303,21 @@
     public void testRefCommonAndCorp() throws Exception
     {
         // Create home
-<<<<<<< HEAD
-        File home = testdir.getPathFile("home").toFile();
-=======
-        Path home = testdir.getPathFile("home");
->>>>>>> 02548542
-        FS.ensureEmpty(home);
-        TestEnv.copyTestDir("dist-home",home);
-
-        // Create common
-<<<<<<< HEAD
-        File common = testdir.getPathFile("common").toFile();
-=======
-        Path common = testdir.getPathFile("common");
->>>>>>> 02548542
+        Path home = testdir.getPathFile("home");
+        FS.ensureEmpty(home);
+        TestEnv.copyTestDir("dist-home",home);
+
+        // Create common
+        Path common = testdir.getPathFile("common");
         FS.ensureEmpty(common);
         TestEnv.makeFile(common,"start.ini","jetty.http.port=8080");
 
         // Create corp
-<<<<<<< HEAD
-        File corp = testdir.getPathFile("corp").toFile();
-        FS.ensureEmpty(corp);
-
-        // Create base
-        File base = testdir.getPathFile("base").toFile();
-=======
         Path corp = testdir.getPathFile("corp");
         FS.ensureEmpty(corp);
 
         // Create base
         Path base = testdir.getPathFile("base");
->>>>>>> 02548542
         FS.ensureEmpty(base);
         TestEnv.makeFile(base,"start.ini", //
                 "jetty.http.host=127.0.0.1",//
@@ -426,40 +341,24 @@
     public void testRefCommonRefCorp() throws Exception
     {
         // Create home
-<<<<<<< HEAD
-        File home = testdir.getPathFile("home").toFile();
-=======
-        Path home = testdir.getPathFile("home");
->>>>>>> 02548542
+        Path home = testdir.getPathFile("home");
         FS.ensureEmpty(home);
         TestEnv.copyTestDir("dist-home",home);
 
         // Create corp
-<<<<<<< HEAD
-        File corp = testdir.getPathFile("corp").toFile();
-=======
         Path corp = testdir.getPathFile("corp");
->>>>>>> 02548542
         FS.ensureEmpty(corp);
         TestEnv.makeFile(corp,"start.ini","jetty.http.port=9090");
 
         // Create common
-<<<<<<< HEAD
-        File common = testdir.getPathFile("common").toFile();
-=======
-        Path common = testdir.getPathFile("common");
->>>>>>> 02548542
+        Path common = testdir.getPathFile("common");
         FS.ensureEmpty(common);
         TestEnv.makeFile(common,"start.ini", //
                 "--include-jetty-dir=" + corp.toString(), //
                 "jetty.http.port=8080");
 
         // Create base
-<<<<<<< HEAD
-        File base = testdir.getPathFile("base").toFile();
-=======
-        Path base = testdir.getPathFile("base");
->>>>>>> 02548542
+        Path base = testdir.getPathFile("base");
         FS.ensureEmpty(base);
         TestEnv.makeFile(base,"start.ini", //
                 "jetty.http.host=127.0.0.1",//
@@ -482,30 +381,18 @@
     public void testRefCommonRefCorp_FromSimpleProps() throws Exception
     {
         // Create home
-<<<<<<< HEAD
-        File home = testdir.getPathFile("home").toFile();
-=======
-        Path home = testdir.getPathFile("home");
->>>>>>> 02548542
+        Path home = testdir.getPathFile("home");
         FS.ensureEmpty(home);
         TestEnv.copyTestDir("dist-home",home);
 
         // Create corp
-<<<<<<< HEAD
-        File corp = testdir.getPathFile("corp").toFile();
-=======
         Path corp = testdir.getPathFile("corp");
->>>>>>> 02548542
         FS.ensureEmpty(corp);
         TestEnv.makeFile(corp,"start.ini", //
                 "jetty.http.port=9090");
 
         // Create common
-<<<<<<< HEAD
-        File common = testdir.getPathFile("common").toFile();
-=======
-        Path common = testdir.getPathFile("common");
->>>>>>> 02548542
+        Path common = testdir.getPathFile("common");
         FS.ensureEmpty(common);
         TestEnv.makeFile(common,"start.ini", //
                 "my.corp=" + corp.toString(), //
@@ -513,11 +400,7 @@
                 "jetty.http.port=8080");
 
         // Create base
-<<<<<<< HEAD
-        File base = testdir.getPathFile("base").toFile();
-=======
-        Path base = testdir.getPathFile("base");
->>>>>>> 02548542
+        Path base = testdir.getPathFile("base");
         FS.ensureEmpty(base);
         TestEnv.makeFile(base,"start.ini", //
                 "jetty.http.host=127.0.0.1",//
@@ -541,52 +424,32 @@
     public void testRefCommonRefCorp_CmdLineRef() throws Exception
     {
         // Create home
-<<<<<<< HEAD
-        File home = testdir.getPathFile("home").toFile();
-=======
-        Path home = testdir.getPathFile("home");
->>>>>>> 02548542
+        Path home = testdir.getPathFile("home");
         FS.ensureEmpty(home);
         TestEnv.copyTestDir("dist-home",home);
 
         // Create devops
-<<<<<<< HEAD
-        File devops = testdir.getPathFile("devops").toFile();
-=======
         Path devops = testdir.getPathFile("devops");
->>>>>>> 02548542
         FS.ensureEmpty(devops);
         TestEnv.makeFile(devops,"start.ini", //
                 "--module=optional", //
                 "jetty.http.port=2222");
 
         // Create corp
-<<<<<<< HEAD
-        File corp = testdir.getPathFile("corp").toFile();
-=======
         Path corp = testdir.getPathFile("corp");
->>>>>>> 02548542
         FS.ensureEmpty(corp);
         TestEnv.makeFile(corp,"start.ini", //
                 "jetty.http.port=9090");
 
         // Create common
-<<<<<<< HEAD
-        File common = testdir.getPathFile("common").toFile();
-=======
-        Path common = testdir.getPathFile("common");
->>>>>>> 02548542
+        Path common = testdir.getPathFile("common");
         FS.ensureEmpty(common);
         TestEnv.makeFile(common,"start.ini", //
                 "--include-jetty-dir=" + corp.toString(), //
                 "jetty.http.port=8080");
 
         // Create base
-<<<<<<< HEAD
-        File base = testdir.getPathFile("base").toFile();
-=======
-        Path base = testdir.getPathFile("base");
->>>>>>> 02548542
+        Path base = testdir.getPathFile("base");
         FS.ensureEmpty(base);
         TestEnv.makeFile(base,"start.ini", //
                 "jetty.http.host=127.0.0.1",//
@@ -612,41 +475,25 @@
     public void testRefCommonRefCorp_CmdLineProp() throws Exception
     {
         // Create home
-<<<<<<< HEAD
-        File home = testdir.getPathFile("home").toFile();
-=======
-        Path home = testdir.getPathFile("home");
->>>>>>> 02548542
+        Path home = testdir.getPathFile("home");
         FS.ensureEmpty(home);
         TestEnv.copyTestDir("dist-home",home);
 
         // Create corp
-<<<<<<< HEAD
-        File corp = testdir.getPathFile("corp").toFile();
-=======
         Path corp = testdir.getPathFile("corp");
->>>>>>> 02548542
         FS.ensureEmpty(corp);
         TestEnv.makeFile(corp,"start.ini", //
                 "jetty.http.port=9090");
 
         // Create common
-<<<<<<< HEAD
-        File common = testdir.getPathFile("common").toFile();
-=======
-        Path common = testdir.getPathFile("common");
->>>>>>> 02548542
+        Path common = testdir.getPathFile("common");
         FS.ensureEmpty(common);
         TestEnv.makeFile(common,"start.ini", //
                 "--include-jetty-dir=" + corp.toString(), //
                 "jetty.http.port=8080");
 
         // Create base
-<<<<<<< HEAD
-        File base = testdir.getPathFile("base").toFile();
-=======
-        Path base = testdir.getPathFile("base");
->>>>>>> 02548542
+        Path base = testdir.getPathFile("base");
         FS.ensureEmpty(base);
         TestEnv.makeFile(base,"start.ini", //
                 "jetty.http.host=127.0.0.1",//
@@ -671,28 +518,16 @@
     public void testBadDoubleRef() throws Exception
     {
         // Create home
-<<<<<<< HEAD
-        File home = testdir.getPathFile("home").toFile();
-=======
-        Path home = testdir.getPathFile("home");
->>>>>>> 02548542
-        FS.ensureEmpty(home);
-        TestEnv.copyTestDir("dist-home",home);
-
-        // Create common
-<<<<<<< HEAD
-        File common = testdir.getPathFile("common").toFile();
-        FS.ensureEmpty(common);
-
-        // Create corp
-        File corp = testdir.getPathFile("corp").toFile();
-=======
+        Path home = testdir.getPathFile("home");
+        FS.ensureEmpty(home);
+        TestEnv.copyTestDir("dist-home",home);
+
+        // Create common
         Path common = testdir.getPathFile("common");
         FS.ensureEmpty(common);
 
         // Create corp
         Path corp = testdir.getPathFile("corp");
->>>>>>> 02548542
         FS.ensureEmpty(corp);
         TestEnv.makeFile(corp,"start.ini",
         // standard property
@@ -708,11 +543,7 @@
                 "--include-jetty-dir=" + corp.toString());
 
         // Create base
-<<<<<<< HEAD
-        File base = testdir.getPathFile("base").toFile();
-=======
-        Path base = testdir.getPathFile("base");
->>>>>>> 02548542
+        Path base = testdir.getPathFile("base");
         FS.ensureEmpty(base);
         TestEnv.makeFile(base,"start.ini", //
                 "jetty.http.host=127.0.0.1",//
