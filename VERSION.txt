--- conflicted
+++ resolved
@@ -1,8 +1,4 @@
 jetty-8.1.0-SNAPSHOT
-<<<<<<< HEAD
- + 359329 jetty-jaspi must exports its packages. jetty-plus must import
-   javax.security
-=======
  + 367548 jetty-osgi-boot must not import the nested package twice
 
 jetty-8.1.0.RC2 - 22 December 2011
@@ -28,7 +24,6 @@
  + JETTY-1460 suppress PrintWriter exceptions
  + JETTY-1463 websocket D0 parser should return progress even if no fill done
  + JETTY-1465 NPE in ContextHandler.toString
->>>>>>> 4f8cff8c
 
 jetty-8.1.0.RC1 - 06 December 2011
  + 360245 The version of the javax.servlet packages to import is 2.6 instead of
@@ -47,8 +42,6 @@
  + 363878 Add ecj compiler to jetty-8 for jsp
  + 364283 can't parse the servlet multipart-config for the web.xml
  + 364430 Support web.xml enabled state for servlets
-<<<<<<< HEAD
-=======
 
 jetty-7.6.0.RC2 - 22 December 2011
  + 364638 HttpParser closes if data received while seeking EOF. Tests fixed to
@@ -69,7 +62,6 @@
  + JETTY-1460 suppress PrintWriter exceptions
  + JETTY-1463 websocket D0 parser should return progress even if no fill done
  + JETTY-1465 NPE in ContextHandler.toString
->>>>>>> 4f8cff8c
 
 jetty-7.6.0.RC1 - 04 December 2011
  + 352565 cookie httponly flag ignored
