--- conflicted
+++ resolved
@@ -394,7 +394,6 @@
     }
 
     /* ------------------------------------------------------------ */
-<<<<<<< HEAD
     /**
      * @return Returns the gzipHandler.
      */
@@ -411,9 +410,6 @@
      * @param className the servlet class name
      * @param pathSpec the path spec to map servlet to
      * @return the ServletHolder for the added servlet
-=======
-    /** convenience method to add a servlet.
->>>>>>> 0d6667dc
      */
     public ServletHolder addServlet(String className,String pathSpec)
     {
@@ -421,14 +417,10 @@
     }
 
     /* ------------------------------------------------------------ */
-<<<<<<< HEAD
     /** Convenience method to add a servlet.
      * @param servlet the servlet class
      * @param pathSpec the path spec to map servlet to
      * @return the ServletHolder for the added servlet
-=======
-    /** convenience method to add a servlet.
->>>>>>> 0d6667dc
      */
     public ServletHolder addServlet(Class<? extends Servlet> servlet,String pathSpec)
     {
@@ -436,13 +428,9 @@
     }
 
     /* ------------------------------------------------------------ */
-<<<<<<< HEAD
     /** Convenience method to add a servlet.
      * @param servlet the servlet holder
      * @param pathSpec the path spec
-=======
-    /** convenience method to add a servlet.
->>>>>>> 0d6667dc
      */
     public void addServlet(ServletHolder servlet,String pathSpec)
     {
@@ -450,14 +438,10 @@
     }
 
     /* ------------------------------------------------------------ */
-<<<<<<< HEAD
     /** Convenience method to add a filter
      * @param holder the filter holder
      * @param pathSpec the path spec
      * @param dispatches the dispatcher types for this filter
-=======
-    /** convenience method to add a filter
->>>>>>> 0d6667dc
      */
     public void addFilter(FilterHolder holder,String pathSpec,EnumSet<DispatcherType> dispatches)
     {
