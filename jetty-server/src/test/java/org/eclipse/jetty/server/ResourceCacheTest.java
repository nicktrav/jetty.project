--- conflicted
+++ resolved
@@ -46,19 +46,11 @@
 
         Resource[] r = rc.getResources();
         MimeTypes mime = new MimeTypes();
-<<<<<<< HEAD
-
-        ResourceCache rc3 = new ResourceCache(null,r[2],mime,false);
-        ResourceCache rc2 = new ResourceCache(rc3,r[1],mime,false);
-        ResourceCache rc1 = new ResourceCache(rc2,r[0],mime,false);
-
-=======
-        
+
         ResourceCache rc3 = new ResourceCache(null,r[2],mime,false,false);
         ResourceCache rc2 = new ResourceCache(rc3,r[1],mime,false,false);
         ResourceCache rc1 = new ResourceCache(rc2,r[0],mime,false,false);
-        
->>>>>>> 3d3b035b
+
         assertEquals("1 - one", getContent(rc1, "1.txt"));
         assertEquals("2 - two", getContent(rc1, "2.txt"));
         assertEquals("3 - three", getContent(rc1, "3.txt"));
@@ -84,15 +76,9 @@
 
         Resource[] r = rc.getResources();
         MimeTypes mime = new MimeTypes();
-<<<<<<< HEAD
-
-        ResourceCache rc3 = new ResourceCache(null,r[2],mime,false);
-        ResourceCache rc2 = new ResourceCache(rc3,r[1],mime,false)
-=======
-        
+
         ResourceCache rc3 = new ResourceCache(null,r[2],mime,false,false);
         ResourceCache rc2 = new ResourceCache(rc3,r[1],mime,false,false)
->>>>>>> 3d3b035b
         {
             @Override
             public boolean isCacheable(Resource resource)
@@ -100,15 +86,9 @@
                 return super.isCacheable(resource) && resource.getName().indexOf("2.txt")<0;
             }
         };
-<<<<<<< HEAD
-
-        ResourceCache rc1 = new ResourceCache(rc2,r[0],mime,false);
-
-=======
-        
+
         ResourceCache rc1 = new ResourceCache(rc2,r[0],mime,false,false);
-        
->>>>>>> 3d3b035b
+
         assertEquals("1 - one", getContent(rc1, "1.txt"));
         assertEquals("2 - two", getContent(rc1, "2.txt"));
         assertEquals("3 - three", getContent(rc1, "3.txt"));
@@ -146,15 +126,9 @@
 
         directory=Resource.newResource(files[0].getParentFile().getAbsolutePath());
 
-<<<<<<< HEAD
-
-        cache=new ResourceCache(null,directory,new MimeTypes(),false);
-
-=======
-        
+
         cache=new ResourceCache(null,directory,new MimeTypes(),false,false);
-        
->>>>>>> 3d3b035b
+
         cache.setMaxCacheSize(95);
         cache.setMaxCachedFileSize(85);
         cache.setMaxCachedFiles(4);
