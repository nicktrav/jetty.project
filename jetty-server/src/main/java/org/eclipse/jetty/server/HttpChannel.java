--- conflicted
+++ resolved
@@ -503,144 +503,11 @@
     {
         _requests.incrementAndGet();
         _request.setTimeStamp(System.currentTimeMillis());
-        if (_configuration.getSendDateHeader())
-            _response.getHttpFields().put(_connector.getServer().getDateField());
+        HttpFields fields = _response.getHttpFields();
+        if (_configuration.getSendDateHeader() && !fields.contains(HttpHeader.DATE))
+            fields.put(_connector.getServer().getDateField());
         
-<<<<<<< HEAD
         _request.setMetaData(request);
-=======
-        String info = URIUtil.canonicalPath(path);
-
-        if (info == null)
-        {
-            if( path==null && _uri.getScheme()!=null &&_uri.getHost()!=null)
-            {
-                info = "/";
-                _request.setRequestURI("");
-            }
-            else
-            {
-                badMessage(400,null);
-                return true;
-            }
-        }
-        _request.setPathInfo(info);
-        _version = version == null ? HttpVersion.HTTP_0_9 : version;
-        _request.setHttpVersion(_version);
-
-        return false;
-    }
-
-    @Override
-    public boolean parsedHeader(HttpField field)
-    {
-        HttpHeader header=field.getHeader();
-        String value=field.getValue();
-        if (value == null)
-            value = "";
-        if (header != null)
-        {
-            switch (header)
-            {
-                case EXPECT:
-                    if (_version.getVersion()>=HttpVersion.HTTP_1_1.getVersion())
-                    {
-                        HttpHeaderValue expect = HttpHeaderValue.CACHE.get(value);
-                        switch (expect == null ? HttpHeaderValue.UNKNOWN : expect)
-                        {
-                            case CONTINUE:
-                                _expect100Continue = true;
-                                break;
-
-                            case PROCESSING:
-                                _expect102Processing = true;
-                                break;
-
-                            default:
-                                String[] values = value.split(",");
-                                for (int i = 0; i < values.length; i++)
-                                {
-                                    expect = HttpHeaderValue.CACHE.get(values[i].trim());
-                                    if (expect == null)
-                                        _expect = true;
-                                    else
-                                    {
-                                        switch (expect)
-                                        {
-                                            case CONTINUE:
-                                                _expect100Continue = true;
-                                                break;
-                                            case PROCESSING:
-                                                _expect102Processing = true;
-                                                break;
-                                            default:
-                                                _expect = true;
-                                        }
-                                    }
-                                }
-                        }
-                    }
-                    break;
-
-                case CONTENT_TYPE:
-                    MimeTypes.Type mime = MimeTypes.CACHE.get(value);
-                    String charset = (mime == null || mime.getCharset() == null) ? MimeTypes.getCharsetFromContentType(value) : mime.getCharset().toString();
-                    if (charset != null)
-                        _request.setCharacterEncodingUnchecked(charset);
-                    break;
-                default:
-            }
-        }
-
-        if (field.getName()!=null)
-            _request.getHttpFields().add(field);
-        return false;
-    }
-
-    @Override
-    public boolean parsedHostHeader(String host, int port)
-    {
-        if (_uri.getHost()==null)
-        {
-            _request.setServerName(host);
-            _request.setServerPort(port);
-        }
-        return false;
-    }
-
-    @Override
-    public boolean headerComplete()
-    {
-        _requests.incrementAndGet();
-        HttpFields fields = _response.getHttpFields();
-        switch (_version)
-        {
-            case HTTP_0_9:
-                break;
-
-            case HTTP_1_0:
-                if (_configuration.getSendDateHeader() && !fields.contains(HttpHeader.DATE))
-                    _response.getHttpFields().add(_connector.getServer().getDateField());
-                break;
-
-            case HTTP_1_1:
-                if (_configuration.getSendDateHeader() && !fields.contains(HttpHeader.DATE))
-                    _response.getHttpFields().add(_connector.getServer().getDateField());
-
-                if (_expect)
-                {
-                    badMessage(HttpStatus.EXPECTATION_FAILED_417,null);
-                    return true;
-                }
-
-                break;
-
-            default:
-                throw new IllegalStateException();
-        }
-
-        return true;
->>>>>>> 1915e592
     }
 
     public void onContent(HttpInput.Content content)
