//
//  ========================================================================
//  Copyright (c) 1995-2017 Mort Bay Consulting Pty. Ltd.
//  ------------------------------------------------------------------------
//  All rights reserved. This program and the accompanying materials
//  are made available under the terms of the Eclipse Public License v1.0
//  and Apache License v2.0 which accompanies this distribution.
//
//      The Eclipse Public License is available at
//      http://www.eclipse.org/legal/epl-v10.html
//
//      The Apache License v2.0 is available at
//      http://www.opensource.org/licenses/apache2.0.php
//
//  You may elect to redistribute this code under either of these licenses.
//  ========================================================================
//

package org.eclipse.jetty.webapp;

import java.io.File;
import java.io.IOException;
<<<<<<< HEAD
=======
import java.net.URI;
import java.net.URISyntaxException;
import java.net.URL;
import java.net.URLClassLoader;
import java.nio.file.Path;
import java.nio.file.Paths;
import java.util.ArrayList;
import java.util.Arrays;
import java.util.List;
>>>>>>> 29373c6f
import java.util.Locale;

import org.eclipse.jetty.server.Connector;
import org.eclipse.jetty.server.NetworkConnector;
import org.eclipse.jetty.server.Server;
import org.eclipse.jetty.util.IO;
<<<<<<< HEAD
=======
import org.eclipse.jetty.util.JavaVersion;
import org.eclipse.jetty.util.PatternMatcher;
>>>>>>> 29373c6f
import org.eclipse.jetty.util.URIUtil;
import org.eclipse.jetty.util.log.Log;
import org.eclipse.jetty.util.log.Logger;
import org.eclipse.jetty.util.resource.JarResource;
import org.eclipse.jetty.util.resource.Resource;
import org.eclipse.jetty.util.resource.ResourceCollection;

public class WebInfConfiguration extends AbstractConfiguration
{
    private static final Logger LOG = Log.getLogger(WebInfConfiguration.class);

    public static final String TEMPDIR_CONFIGURED = "org.eclipse.jetty.tmpdirConfigured";

    @Deprecated
    public static final String CONTAINER_JAR_PATTERN = MetaInfConfiguration.CONTAINER_JAR_PATTERN;
    @Deprecated
    public static final String WEBINF_JAR_PATTERN = MetaInfConfiguration.WEBINF_JAR_PATTERN;
    @Deprecated
    public static final String RESOURCE_DIRS = MetaInfConfiguration.RESOURCE_DIRS;

    protected Resource _preUnpackBaseResource;
<<<<<<< HEAD
=======
    
    /**
     * ContainerPathNameMatcher
     *
     * Matches names of jars on the container classpath
     * against a pattern. If no pattern is specified, no
     * jars match.
     */
    public class ContainerPathNameMatcher extends PatternMatcher
    {
        protected final WebAppContext _context;
        protected final Pattern _pattern;

        public ContainerPathNameMatcher(WebAppContext context, Pattern pattern)
        {
            if (context == null)
                throw new IllegalArgumentException("Context null");
            _context = context;
            _pattern = pattern;
        }
        
        
        public void match (List<URI> uris)
        throws Exception
        {
            if (uris == null)
                return;
            match(_pattern, uris.toArray(new URI[uris.size()]), false);
        }
        
       
        
        /** 
         * @see org.eclipse.jetty.util.PatternMatcher#matched(java.net.URI)
         */
        @Override
        public void matched(URI uri) throws Exception
        {
            _context.getMetaData().addContainerResource(Resource.newResource(uri));
        }
    }


    /**
     * WebAppPathNameMatcher
     *
     * Matches names of jars or dirs on the webapp classpath
     * against a pattern. If there is no pattern, all jars or dirs
     * will match.
     */
    public class WebAppPathNameMatcher extends PatternMatcher
    {        
        protected final WebAppContext _context;
        protected final Pattern _pattern;

        public WebAppPathNameMatcher (WebAppContext context, Pattern pattern)
        {
            if (context == null)
                throw new IllegalArgumentException("Context null");
            _context=context;
            _pattern=pattern;
        }
        
        public void match (List<URI> uris)
        throws Exception
        {
            match(_pattern, uris.toArray(new URI[uris.size()]), true);
        }
        
        /** 
         * @see org.eclipse.jetty.util.PatternMatcher#matched(java.net.URI)
         */
        @Override
        public void matched(URI uri) throws Exception
        {
            _context.getMetaData().addWebInfJar(Resource.newResource(uri));
        }
        
    }
>>>>>>> 29373c6f

    public WebInfConfiguration()
    {
    }

    @Override
    public void preConfigure(final WebAppContext context) throws Exception
    {
        //Make a temp directory for the webapp if one is not already set
        resolveTempDirectory(context);

        //Extract webapp if necessary
        unpack (context);
<<<<<<< HEAD
    }
=======

        findAndFilterContainerPaths(context);

        findAndFilterWebAppPaths(context);

        //No pattern to appy to classes, just add to metadata
        context.getMetaData().setWebInfClassesDirs(findClassDirs(context));
    }

    
    
    /**
     * Find jars and directories that are on the container's classpath
     * and apply an optional filter. The filter is a pattern applied to the
     * full jar or directory names. If there is no pattern, then no jar
     * or dir is considered to match.
     * 
     * Those jars that do match will be later examined for META-INF 
     * information and annotations.
     * 
     * To find them, examine the classloaders in the hierarchy above the
     * webapp classloader that are URLClassLoaders. For jdk-9 we also
     * look at the java.class.path, and the jdk.module.path.
     * 
     * @param context the WebAppContext being deployed
     * @throws Exception
     */
    public void findAndFilterContainerPaths (final WebAppContext context)
    throws Exception
    {
        //assume the target jvm is the same as that running
        int targetPlatform = JavaVersion.VERSION.getPlatform();
        //allow user to specify target jvm different to current runtime
        Object target = context.getAttribute(JavaVersion.JAVA_TARGET_PLATFORM);
        if (target!=null)
            targetPlatform = Integer.valueOf(target.toString()).intValue();
        
        //Apply an initial name filter to the jars to select which will be eventually
        //scanned for META-INF info and annotations. The filter is based on inclusion patterns.
        String tmp = (String)context.getAttribute(CONTAINER_JAR_PATTERN);
        Pattern containerPattern = (tmp==null?null:Pattern.compile(tmp));
        ContainerPathNameMatcher containerPathNameMatcher = new ContainerPathNameMatcher(context, containerPattern);
        
        ClassLoader loader = null;
        if (context.getClassLoader() != null)
            loader = context.getClassLoader().getParent();

        List<URI> containerUris = new ArrayList<>();
        
        while (loader != null && (loader instanceof URLClassLoader))
        {
            URL[] urls = ((URLClassLoader)loader).getURLs();
            if (urls != null)
            {
                for (URL u : urls)
                {
                    try
                    {
                        containerUris.add(u.toURI());
                    }
                    catch (URISyntaxException e)
                    {
                        containerUris.add(new URI(u.toString().replaceAll(" ", "%20")));
                    }
                }
            }
            loader = loader.getParent();
        }
        
        if (LOG.isDebugEnabled()) LOG.debug("Matching container urls {}", containerUris);
        containerPathNameMatcher.match(containerUris);

        //if running on jvm 9 or above, we we won't be able to look at the application classloader
        //to extract urls, so we need to examine the classpath instead.
        if (JavaVersion.VERSION.getPlatform() >= 9)
        {
            tmp = System.getProperty("java.class.path");
            if (tmp != null)
            {
                List<URI> cpUris = new ArrayList<>();
                String[] entries = tmp.split(File.pathSeparator);
                for (String entry:entries)
                {
                    File f = new File(entry);
                    cpUris.add(f.toURI());
                }
                if (LOG.isDebugEnabled()) LOG.debug("Matching java.class.path {}", cpUris);
                containerPathNameMatcher.match(cpUris);
            }
        }
        
        //if we're targetting jdk 9 or above, we also need to examine the 
        //module path
        if (targetPlatform >= 9)
        {
            //TODO need to consider the jdk.module.upgrade.path - how to resolve
            //which modules will be actually used. If its possible, it can
            //only be attempted in jetty-10 with jdk-9 specific apis.
            tmp = System.getProperty("jdk.module.path");
            if (tmp != null)
            {
                List<URI> moduleUris = new ArrayList<>();
                String[] entries = tmp.split(File.pathSeparator);
                for (String entry:entries)
                {
                    File dir = new File(entry);
                    File[] files = dir.listFiles();
                    if (files != null)
                    {
                        for (File f:files)
                        {
                            moduleUris.add(f.toURI());
                        }
                    }
                        
                }
                if (LOG.isDebugEnabled()) LOG.debug("Matching jdk.module.path {}", moduleUris);
                containerPathNameMatcher.match(moduleUris);
            }
        }
        
        if (LOG.isDebugEnabled()) LOG.debug("Container paths selected:{}", context.getMetaData().getContainerResources());
    }
    
    
    /**
     * Finds the jars that are either physically or virtually in
     * WEB-INF/lib, and applies an optional filter to their full
     * pathnames. 
     * 
     * The filter selects which jars will later be examined for META-INF
     * information and annotations. If there is no pattern, then
     * all jars are considered selected.
     * 
     * @param context the WebAppContext being deployed
     * @throws Exception
     */
    public void findAndFilterWebAppPaths (WebAppContext context)
    throws Exception
    {
        String tmp = (String)context.getAttribute(WEBINF_JAR_PATTERN);
        Pattern webInfPattern = (tmp==null?null:Pattern.compile(tmp));
        //Apply filter to WEB-INF/lib jars
        WebAppPathNameMatcher matcher = new WebAppPathNameMatcher(context, webInfPattern);
        
        List<Resource> jars = findJars(context);

        //Convert to uris for matching
        if (jars != null)
        {
            List<URI> uris = new ArrayList<>();
            int i=0;
            for (Resource r: jars)
            {
                uris.add(r.getURI());
            }
            matcher.match(uris);
        }
    }
    
>>>>>>> 29373c6f

    @Override
    public void configure(WebAppContext context) throws Exception
    {
        Resource web_inf = context.getWebInf();

        // Add WEB-INF classes and lib classpaths
        if (web_inf != null && web_inf.isDirectory() && context.getClassLoader() instanceof WebAppClassLoader)
        {
            // Look for classes directory
            Resource classes= web_inf.addPath("classes/");
            if (classes.exists())
                ((WebAppClassLoader)context.getClassLoader()).addClassPath(classes);

            // Look for jars
            Resource lib= web_inf.addPath("lib/");
            if (lib.exists() || lib.isDirectory())
                ((WebAppClassLoader)context.getClassLoader()).addJars(lib);
        }
    }

    @Override
    public void deconfigure(WebAppContext context) throws Exception
    {
        //if we're not persisting the temp dir contents delete it
        if (!context.isPersistTempDirectory())
        {
            IO.delete(context.getTempDirectory());
        }

        //if it wasn't explicitly configured by the user, then unset it
        Boolean tmpdirConfigured = (Boolean)context.getAttribute(TEMPDIR_CONFIGURED);
        if (tmpdirConfigured != null && !tmpdirConfigured) 
            context.setTempDirectory(null);

        //reset the base resource back to what it was before we did any unpacking of resources
        if (context.getBaseResource() != null)
            context.getBaseResource().close();
        context.setBaseResource(_preUnpackBaseResource);
    }

    /* ------------------------------------------------------------ */
    /**
     * @see org.eclipse.jetty.webapp.AbstractConfiguration#cloneConfigure(org.eclipse.jetty.webapp.WebAppContext, org.eclipse.jetty.webapp.WebAppContext)
     */
    @Override
    public void cloneConfigure(WebAppContext template, WebAppContext context) throws Exception
    {
        File tmpDir=File.createTempFile(WebInfConfiguration.getCanonicalNameForWebAppTmpDir(context),"",template.getTempDirectory().getParentFile());
        if (tmpDir.exists())
        {
            IO.delete(tmpDir);
        }
        tmpDir.mkdir();
        tmpDir.deleteOnExit();
        context.setTempDirectory(tmpDir);
    }


    /* ------------------------------------------------------------ */
    /**
     * Get a temporary directory in which to unpack the war etc etc.
     * The algorithm for determining this is to check these alternatives
     * in the order shown:
     * <p>
     * A. Try to use an explicit directory specifically for this webapp:
     * <ol>
     * <li>
     * Iff an explicit directory is set for this webapp, use it. Set delete on
     * exit depends on value of persistTempDirectory.
     * </li>
     * <li>
     * Iff javax.servlet.context.tempdir context attribute is set for
     * this webapp &amp;&amp; exists &amp;&amp; writeable, then use it. Set delete on exit depends on
     * value of persistTempDirectory.
     * </li>
     * </ol>
     *
     * <p>
     * B. Create a directory based on global settings. The new directory
     * will be called <code>"Jetty-"+host+"-"+port+"__"+context+"-"+virtualhost+"-"+randomdigits+".dir"</code>
     * <p>
     * If the user has specified the context attribute org.eclipse.jetty.webapp.basetempdir, the
     * directory specified by this attribute will be the parent of the temp dir created. Otherwise,
     * the parent dir is <code>${java.io.tmpdir}</code>. Set delete on exit depends on value of persistTempDirectory.
     *  
     * @param context the context to resolve the temp directory from
     * @throws Exception if unable to resolve the temp directory
     */
    public void resolveTempDirectory (WebAppContext context)
        throws Exception
    {
        //If a tmp directory is already set we should use it
        File tmpDir = context.getTempDirectory();
        if (tmpDir != null)
        {
            configureTempDirectory(tmpDir, context);
            context.setAttribute(TEMPDIR_CONFIGURED, Boolean.TRUE); //the tmp dir was set explicitly
            return;
        }

        // No temp directory configured, try to establish one via the javax.servlet.context.tempdir.
        File servletTmpDir = asFile(context.getAttribute(WebAppContext.TEMPDIR));
        if (servletTmpDir != null)
        {
            // Use as tmpDir
            tmpDir = servletTmpDir;
            configureTempDirectory(tmpDir, context);
            // Ensure Attribute has File object
            context.setAttribute(WebAppContext.TEMPDIR,tmpDir);
            // Set as TempDir in context.
            context.setTempDirectory(tmpDir);
            return;
        }

        //We need to make a temp dir. Check if the user has set a directory to use instead
        //of java.io.tmpdir as the parent of the dir
        File baseTemp = asFile(context.getAttribute(WebAppContext.BASETEMPDIR));
        if (baseTemp != null && baseTemp.isDirectory() && baseTemp.canWrite())
        {
            //Make a temp directory as a child of the given base dir
            makeTempDirectory(baseTemp,context);
            return;
        }

        //Look for a directory named "work" in ${jetty.base} and
        //treat it as parent of a new temp dir (which we will persist)
        File jettyBase = asFile(System.getProperty("jetty.base"));
        if (jettyBase != null)
        {
            File work = new File (jettyBase, "work");
            if (work.exists() && work.isDirectory() && work.canWrite())
            {
                context.setPersistTempDirectory(true);
                makeTempDirectory(work,context);
                return;
            }
        }

        //Make a temp directory in java.io.tmpdir
        makeTempDirectory(new File(System.getProperty("java.io.tmpdir")),context);
    }

    /**
     * Given an Object, return File reference for object.
     * Typically used to convert anonymous Object from getAttribute() calls to a File object.
     * @param fileattr the file attribute to analyze and return from (supports type File and type String, all others return null
     * @return the File object, null if null, or null if not a File or String
     */
    private File asFile(Object fileattr)
    {
        if (fileattr == null)
        {
            return null;
        }
        if (fileattr instanceof File)
        {
            return (File)fileattr;
        }
        if (fileattr instanceof String)
        {
            return new File((String)fileattr);
        }
        return null;
    }



    public void makeTempDirectory (File parent, WebAppContext context)
        throws Exception
    {
        if (parent == null || !parent.exists() || !parent.canWrite() || !parent.isDirectory())
            throw new IllegalStateException("Parent for temp dir not configured correctly: "+(parent==null?"null":"writeable="+parent.canWrite()));

        //Create a name for the webapp     
        String temp = getCanonicalNameForWebAppTmpDir(context);
        File tmpDir = null;
        if (context.isPersistTempDirectory())
        {
            //if it is to be persisted, make sure it will be the same name
            //by not using File.createTempFile, which appends random digits
            tmpDir = new File (parent, temp);
        }
        else
        {
            //ensure file will always be unique by appending random digits
            tmpDir = File.createTempFile(temp, ".dir", parent);
            //delete the file that was created
            tmpDir.delete();
            //and make a directory of the same name
            tmpDir.mkdirs();
        }
        configureTempDirectory(tmpDir, context);

        if(LOG.isDebugEnabled())
            LOG.debug("Set temp dir "+tmpDir);
        context.setTempDirectory(tmpDir);
    }

    public void configureTempDirectory (File dir, WebAppContext context)
    {
        if (dir == null)
            throw new IllegalArgumentException("Null temp dir");

        //if dir exists and we don't want it persisted, delete it
        if (dir.exists() && !context.isPersistTempDirectory())
        {
            if (!IO.delete(dir))
                throw new IllegalStateException("Failed to delete temp dir "+dir);
        }

        //if it doesn't exist make it
        if (!dir.exists())
            dir.mkdirs();

        if (!context.isPersistTempDirectory())
            dir.deleteOnExit();

        //is it useable
        if (!dir.canWrite() || !dir.isDirectory())   
            throw new IllegalStateException("Temp dir "+dir+" not useable: writeable="+dir.canWrite()+", dir="+dir.isDirectory());
    }


    public void unpack (WebAppContext context) throws IOException
    {
        Resource web_app = context.getBaseResource();
        _preUnpackBaseResource = context.getBaseResource();

        if (web_app == null)
        {
            String war = context.getWar();
            if (war!=null && war.length()>0)
                web_app = context.newResource(war);
            else
                web_app=context.getBaseResource();

            if (web_app == null)
                throw new IllegalStateException("No resourceBase or war set for context");

            // Accept aliases for WAR files
            if (web_app.isAlias())
            {
                LOG.debug(web_app + " anti-aliased to " + web_app.getAlias());
                web_app = context.newResource(web_app.getAlias());
            }

            if (LOG.isDebugEnabled())
                LOG.debug("Try webapp=" + web_app + ", exists=" + web_app.exists() + ", directory=" + web_app.isDirectory()+" file="+(web_app.getFile()));
            // Is the WAR usable directly?
            if (web_app.exists() && !web_app.isDirectory() && !web_app.toString().startsWith("jar:"))
            {
                // No - then lets see if it can be turned into a jar URL.
                Resource jarWebApp = JarResource.newJarResource(web_app);
                if (jarWebApp.exists() && jarWebApp.isDirectory())
                    web_app= jarWebApp;
            }

            // If we should extract or the URL is still not usable
            if (web_app.exists()  && (
                (context.isCopyWebDir() && web_app.getFile() != null && web_app.getFile().isDirectory()) ||
                (context.isExtractWAR() && web_app.getFile() != null && !web_app.getFile().isDirectory()) ||
                (context.isExtractWAR() && web_app.getFile() == null) ||
                !web_app.isDirectory())
                )
            {
                // Look for sibling directory.
                File extractedWebAppDir = null;

                if (war!=null)
                {
                    // look for a sibling like "foo/" to a "foo.war"
                    File warfile=Resource.newResource(war).getFile();
                    if (warfile!=null && warfile.getName().toLowerCase(Locale.ENGLISH).endsWith(".war"))
                    {
                        File sibling = new File(warfile.getParent(),warfile.getName().substring(0,warfile.getName().length()-4));
                        if (sibling.exists() && sibling.isDirectory() && sibling.canWrite())
                            extractedWebAppDir=sibling;
                    }
                }

                if (extractedWebAppDir==null)
                    // Then extract it if necessary to the temporary location
                    extractedWebAppDir= new File(context.getTempDirectory(), "webapp");

                if (web_app.getFile()!=null && web_app.getFile().isDirectory())
                {
                    // Copy directory
                    LOG.debug("Copy " + web_app + " to " + extractedWebAppDir);
                    web_app.copyTo(extractedWebAppDir);
                }
                else
                {
                    //Use a sentinel file that will exist only whilst the extraction is taking place.
                    //This will help us detect interrupted extractions.
                    File extractionLock = new File (context.getTempDirectory(), ".extract_lock");

                    if (!extractedWebAppDir.exists())
                    {
                        //it hasn't been extracted before so extract it
                        extractionLock.createNewFile();
                        extractedWebAppDir.mkdir();
                        LOG.debug("Extract " + web_app + " to " + extractedWebAppDir);
                        Resource jar_web_app = JarResource.newJarResource(web_app);
                        jar_web_app.copyTo(extractedWebAppDir);
                        extractionLock.delete();
                    }
                    else
                    {
                        //only extract if the war file is newer, or a .extract_lock file is left behind meaning a possible partial extraction
                        if (web_app.lastModified() > extractedWebAppDir.lastModified() || extractionLock.exists())
                        {
                            extractionLock.createNewFile();
                            IO.delete(extractedWebAppDir);
                            extractedWebAppDir.mkdir();
                            LOG.debug("Extract " + web_app + " to " + extractedWebAppDir);
                            Resource jar_web_app = JarResource.newJarResource(web_app);
                            jar_web_app.copyTo(extractedWebAppDir);
                            extractionLock.delete();
                        }
                    }
                }
                web_app = Resource.newResource(extractedWebAppDir.getCanonicalPath());
            }

            // Now do we have something usable?
            if (!web_app.exists() || !web_app.isDirectory())
            {
                LOG.warn("Web application not found " + war);
                throw new java.io.FileNotFoundException(war);
            }

            context.setBaseResource(web_app);

            if (LOG.isDebugEnabled())
                LOG.debug("webapp=" + web_app);
        }


        // Do we need to extract WEB-INF/lib?
        if (context.isCopyWebInf() && !context.isCopyWebDir())
        {
            Resource web_inf= web_app.addPath("WEB-INF/");

            File extractedWebInfDir= new File(context.getTempDirectory(), "webinf");
            if (extractedWebInfDir.exists())
                IO.delete(extractedWebInfDir);
            extractedWebInfDir.mkdir();
            Resource web_inf_lib = web_inf.addPath("lib/");
            File webInfDir=new File(extractedWebInfDir,"WEB-INF");
            webInfDir.mkdir();

            if (web_inf_lib.exists())
            {
                File webInfLibDir = new File(webInfDir, "lib");
                if (webInfLibDir.exists())
                    IO.delete(webInfLibDir);
                webInfLibDir.mkdir();

                LOG.debug("Copying WEB-INF/lib " + web_inf_lib + " to " + webInfLibDir);
                web_inf_lib.copyTo(webInfLibDir);
            }

            Resource web_inf_classes = web_inf.addPath("classes/");
            if (web_inf_classes.exists())
            {
                File webInfClassesDir = new File(webInfDir, "classes");
                if (webInfClassesDir.exists())
                    IO.delete(webInfClassesDir);
                webInfClassesDir.mkdir();
                LOG.debug("Copying WEB-INF/classes from "+web_inf_classes+" to "+webInfClassesDir.getAbsolutePath());
                web_inf_classes.copyTo(webInfClassesDir);
            }

            web_inf=Resource.newResource(extractedWebInfDir.getCanonicalPath());

            ResourceCollection rc = new ResourceCollection(web_inf,web_app);

            if (LOG.isDebugEnabled())
                LOG.debug("context.resourcebase = "+rc);

            context.setBaseResource(rc);
        }
    }

    /**
     * Create a canonical name for a webapp temp directory.
     * <p>
     * The form of the name is:
     * 
     * <pre>"jetty-"+host+"-"+port+"-"+resourceBase+"-_"+context+"-"+virtualhost+"-"+randomdigits+".dir"</pre>
     *
     *  host and port uniquely identify the server
     *  context and virtual host uniquely identify the webapp
     *  randomdigits ensure every tmp directory is unique
     *  
     * @param context the context to get the canonical name from 
     * @return the canonical name for the webapp temp directory
     */
    public static String getCanonicalNameForWebAppTmpDir (WebAppContext context)
    {
        StringBuffer canonicalName = new StringBuffer();
        canonicalName.append("jetty-");

        //get the host and the port from the first connector
        Server server=context.getServer();
        if (server!=null)
        {
            Connector[] connectors = context.getServer().getConnectors();

            if (connectors.length>0)
            {
                //Get the host
                String host=null;
                int port=0;
                if (connectors!=null && (connectors[0] instanceof NetworkConnector))
                {
                    NetworkConnector connector = (NetworkConnector)connectors[0];
                    host=connector.getHost();
                    port=connector.getLocalPort();
                    if (port < 0)
                        port = connector.getPort();
                }
                if (host == null)
                    host = "0.0.0.0";
                canonicalName.append(host);

                //Get the port
                canonicalName.append("-");

                //if not available (eg no connectors or connector not started),
                //try getting one that was configured.
                canonicalName.append(port);
                canonicalName.append("-");
            }
        }

        //Resource  base
        try
        {
            Resource resource = context.getBaseResource();
            if (resource == null)
            {
                if (context.getWar()==null || context.getWar().length()==0)
                    throw new IllegalStateException("No resourceBase or war set for context");

                // Set dir or WAR
                resource = context.newResource(context.getWar());
            }

            if (resource.getURI().getPath()!=null)
            {
                String tmp = URIUtil.decodePath(resource.getURI().getPath());
                if (tmp.endsWith("/"))
                    tmp = tmp.substring(0, tmp.length()-1);
                if (tmp.endsWith("!"))
                    tmp = tmp.substring(0, tmp.length() -1);
                //get just the last part which is the filename
                int i = tmp.lastIndexOf("/");
                canonicalName.append(tmp.substring(i+1, tmp.length()));
            }
            canonicalName.append("-");
        }
        catch (Exception e)
        {
            LOG.warn("Can't generate resourceBase as part of webapp tmp dir name "+e);
            LOG.debug(e);
        }

        //Context name
        String contextPath = context.getContextPath();
        contextPath=contextPath.replace('/','_');
        contextPath=contextPath.replace('\\','_');
        canonicalName.append(contextPath);

        //Virtual host (if there is one)
        canonicalName.append("-");
        String[] vhosts = context.getVirtualHosts();
        if (vhosts == null || vhosts.length <= 0)
            canonicalName.append("any");
        else
            canonicalName.append(vhosts[0]);

        // sanitize
        for (int i=0;i<canonicalName.length();i++)
        {
            char c=canonicalName.charAt(i);
            if (!Character.isJavaIdentifierPart(c) && "-.".indexOf(c)<0)
                canonicalName.setCharAt(i,'.');
        }

        canonicalName.append("-");
        
        return canonicalName.toString();
    }
}<|MERGE_RESOLUTION|>--- conflicted
+++ resolved
@@ -20,29 +20,13 @@
 
 import java.io.File;
 import java.io.IOException;
-<<<<<<< HEAD
-=======
-import java.net.URI;
-import java.net.URISyntaxException;
-import java.net.URL;
-import java.net.URLClassLoader;
-import java.nio.file.Path;
-import java.nio.file.Paths;
-import java.util.ArrayList;
-import java.util.Arrays;
-import java.util.List;
->>>>>>> 29373c6f
+
 import java.util.Locale;
 
 import org.eclipse.jetty.server.Connector;
 import org.eclipse.jetty.server.NetworkConnector;
 import org.eclipse.jetty.server.Server;
 import org.eclipse.jetty.util.IO;
-<<<<<<< HEAD
-=======
-import org.eclipse.jetty.util.JavaVersion;
-import org.eclipse.jetty.util.PatternMatcher;
->>>>>>> 29373c6f
 import org.eclipse.jetty.util.URIUtil;
 import org.eclipse.jetty.util.log.Log;
 import org.eclipse.jetty.util.log.Logger;
@@ -64,88 +48,7 @@
     public static final String RESOURCE_DIRS = MetaInfConfiguration.RESOURCE_DIRS;
 
     protected Resource _preUnpackBaseResource;
-<<<<<<< HEAD
-=======
-    
-    /**
-     * ContainerPathNameMatcher
-     *
-     * Matches names of jars on the container classpath
-     * against a pattern. If no pattern is specified, no
-     * jars match.
-     */
-    public class ContainerPathNameMatcher extends PatternMatcher
-    {
-        protected final WebAppContext _context;
-        protected final Pattern _pattern;
-
-        public ContainerPathNameMatcher(WebAppContext context, Pattern pattern)
-        {
-            if (context == null)
-                throw new IllegalArgumentException("Context null");
-            _context = context;
-            _pattern = pattern;
-        }
-        
-        
-        public void match (List<URI> uris)
-        throws Exception
-        {
-            if (uris == null)
-                return;
-            match(_pattern, uris.toArray(new URI[uris.size()]), false);
-        }
-        
-       
-        
-        /** 
-         * @see org.eclipse.jetty.util.PatternMatcher#matched(java.net.URI)
-         */
-        @Override
-        public void matched(URI uri) throws Exception
-        {
-            _context.getMetaData().addContainerResource(Resource.newResource(uri));
-        }
-    }
-
-
-    /**
-     * WebAppPathNameMatcher
-     *
-     * Matches names of jars or dirs on the webapp classpath
-     * against a pattern. If there is no pattern, all jars or dirs
-     * will match.
-     */
-    public class WebAppPathNameMatcher extends PatternMatcher
-    {        
-        protected final WebAppContext _context;
-        protected final Pattern _pattern;
-
-        public WebAppPathNameMatcher (WebAppContext context, Pattern pattern)
-        {
-            if (context == null)
-                throw new IllegalArgumentException("Context null");
-            _context=context;
-            _pattern=pattern;
-        }
-        
-        public void match (List<URI> uris)
-        throws Exception
-        {
-            match(_pattern, uris.toArray(new URI[uris.size()]), true);
-        }
-        
-        /** 
-         * @see org.eclipse.jetty.util.PatternMatcher#matched(java.net.URI)
-         */
-        @Override
-        public void matched(URI uri) throws Exception
-        {
-            _context.getMetaData().addWebInfJar(Resource.newResource(uri));
-        }
-        
-    }
->>>>>>> 29373c6f
+
 
     public WebInfConfiguration()
     {
@@ -159,170 +62,8 @@
 
         //Extract webapp if necessary
         unpack (context);
-<<<<<<< HEAD
-    }
-=======
-
-        findAndFilterContainerPaths(context);
-
-        findAndFilterWebAppPaths(context);
-
-        //No pattern to appy to classes, just add to metadata
-        context.getMetaData().setWebInfClassesDirs(findClassDirs(context));
-    }
-
-    
-    
-    /**
-     * Find jars and directories that are on the container's classpath
-     * and apply an optional filter. The filter is a pattern applied to the
-     * full jar or directory names. If there is no pattern, then no jar
-     * or dir is considered to match.
-     * 
-     * Those jars that do match will be later examined for META-INF 
-     * information and annotations.
-     * 
-     * To find them, examine the classloaders in the hierarchy above the
-     * webapp classloader that are URLClassLoaders. For jdk-9 we also
-     * look at the java.class.path, and the jdk.module.path.
-     * 
-     * @param context the WebAppContext being deployed
-     * @throws Exception
-     */
-    public void findAndFilterContainerPaths (final WebAppContext context)
-    throws Exception
-    {
-        //assume the target jvm is the same as that running
-        int targetPlatform = JavaVersion.VERSION.getPlatform();
-        //allow user to specify target jvm different to current runtime
-        Object target = context.getAttribute(JavaVersion.JAVA_TARGET_PLATFORM);
-        if (target!=null)
-            targetPlatform = Integer.valueOf(target.toString()).intValue();
-        
-        //Apply an initial name filter to the jars to select which will be eventually
-        //scanned for META-INF info and annotations. The filter is based on inclusion patterns.
-        String tmp = (String)context.getAttribute(CONTAINER_JAR_PATTERN);
-        Pattern containerPattern = (tmp==null?null:Pattern.compile(tmp));
-        ContainerPathNameMatcher containerPathNameMatcher = new ContainerPathNameMatcher(context, containerPattern);
-        
-        ClassLoader loader = null;
-        if (context.getClassLoader() != null)
-            loader = context.getClassLoader().getParent();
-
-        List<URI> containerUris = new ArrayList<>();
-        
-        while (loader != null && (loader instanceof URLClassLoader))
-        {
-            URL[] urls = ((URLClassLoader)loader).getURLs();
-            if (urls != null)
-            {
-                for (URL u : urls)
-                {
-                    try
-                    {
-                        containerUris.add(u.toURI());
-                    }
-                    catch (URISyntaxException e)
-                    {
-                        containerUris.add(new URI(u.toString().replaceAll(" ", "%20")));
-                    }
-                }
-            }
-            loader = loader.getParent();
-        }
-        
-        if (LOG.isDebugEnabled()) LOG.debug("Matching container urls {}", containerUris);
-        containerPathNameMatcher.match(containerUris);
-
-        //if running on jvm 9 or above, we we won't be able to look at the application classloader
-        //to extract urls, so we need to examine the classpath instead.
-        if (JavaVersion.VERSION.getPlatform() >= 9)
-        {
-            tmp = System.getProperty("java.class.path");
-            if (tmp != null)
-            {
-                List<URI> cpUris = new ArrayList<>();
-                String[] entries = tmp.split(File.pathSeparator);
-                for (String entry:entries)
-                {
-                    File f = new File(entry);
-                    cpUris.add(f.toURI());
-                }
-                if (LOG.isDebugEnabled()) LOG.debug("Matching java.class.path {}", cpUris);
-                containerPathNameMatcher.match(cpUris);
-            }
-        }
-        
-        //if we're targetting jdk 9 or above, we also need to examine the 
-        //module path
-        if (targetPlatform >= 9)
-        {
-            //TODO need to consider the jdk.module.upgrade.path - how to resolve
-            //which modules will be actually used. If its possible, it can
-            //only be attempted in jetty-10 with jdk-9 specific apis.
-            tmp = System.getProperty("jdk.module.path");
-            if (tmp != null)
-            {
-                List<URI> moduleUris = new ArrayList<>();
-                String[] entries = tmp.split(File.pathSeparator);
-                for (String entry:entries)
-                {
-                    File dir = new File(entry);
-                    File[] files = dir.listFiles();
-                    if (files != null)
-                    {
-                        for (File f:files)
-                        {
-                            moduleUris.add(f.toURI());
-                        }
-                    }
-                        
-                }
-                if (LOG.isDebugEnabled()) LOG.debug("Matching jdk.module.path {}", moduleUris);
-                containerPathNameMatcher.match(moduleUris);
-            }
-        }
-        
-        if (LOG.isDebugEnabled()) LOG.debug("Container paths selected:{}", context.getMetaData().getContainerResources());
-    }
-    
-    
-    /**
-     * Finds the jars that are either physically or virtually in
-     * WEB-INF/lib, and applies an optional filter to their full
-     * pathnames. 
-     * 
-     * The filter selects which jars will later be examined for META-INF
-     * information and annotations. If there is no pattern, then
-     * all jars are considered selected.
-     * 
-     * @param context the WebAppContext being deployed
-     * @throws Exception
-     */
-    public void findAndFilterWebAppPaths (WebAppContext context)
-    throws Exception
-    {
-        String tmp = (String)context.getAttribute(WEBINF_JAR_PATTERN);
-        Pattern webInfPattern = (tmp==null?null:Pattern.compile(tmp));
-        //Apply filter to WEB-INF/lib jars
-        WebAppPathNameMatcher matcher = new WebAppPathNameMatcher(context, webInfPattern);
-        
-        List<Resource> jars = findJars(context);
-
-        //Convert to uris for matching
-        if (jars != null)
-        {
-            List<URI> uris = new ArrayList<>();
-            int i=0;
-            for (Resource r: jars)
-            {
-                uris.add(r.getURI());
-            }
-            matcher.match(uris);
-        }
-    }
-    
->>>>>>> 29373c6f
+    }
+
 
     @Override
     public void configure(WebAppContext context) throws Exception
